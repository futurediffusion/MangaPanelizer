--- conflicted
+++ resolved
@@ -30,13 +30,11 @@
 * CR SD1.5 Aspect Ratio
 * CR Aspect Ratio (new 27/11/2023)
 * CR Aspect Ratio Banners (new 18/12/2023)
-<<<<<<< HEAD
 
 __📜 List Nodes__
 * CR Font File List (new 18/12/2023)
 * CR Text List (new 19/12/2023)
-=======
->>>>>>> dc627f1c
+
 
 __🌟 SDXL__
 * CR SDXL Prompt Mix Presets
