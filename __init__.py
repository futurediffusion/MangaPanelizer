--- conflicted
+++ resolved
@@ -60,15 +60,9 @@
     ### LoRA Nodes    
     "CR Load LoRA": CR_LoraLoader,    
     "CR LoRA Stack": CR_LoRAStack,
-<<<<<<< HEAD
-    "CR Apply LoRA Stack": CR_ApplyLoRAStack, 
-    "CR Random LoRA Stack": CR_RandomLoRAStack,
-    "CR Random Weight LoRA": CR_RandomWeightLoRA,    
-=======
     "CR Random LoRA Stack": CR_RandomLoRAStack,
     "CR Random Weight LoRA": CR_RandomWeightLoRA,
     "CR Apply LoRA Stack": CR_ApplyLoRAStack,  
->>>>>>> de83d10e
     ### Model Merge Nodes
     "CR Apply Model Merge": CR_ApplyModelMerge,
     "CR Model Merge Stack": CR_ModelMergeStack,
@@ -253,11 +247,7 @@
     "CR Load LoRA": "💊 CR Load LoRA",    
     "CR LoRA Stack": "💊 CR LoRA Stack",
     "CR Random LoRA Stack": "💊 CR Random LoRA Stack",
-<<<<<<< HEAD
-    "CR Random Weight LoRA": "💊 CR Random Weight LoRA",     
-=======
     "CR Random Weight LoRA": "💊 CR Random Weight LoRA",
->>>>>>> de83d10e
     "CR Apply LoRA Stack": "💊 CR Apply LoRA Stack",
     ### Model Merge Nodes
     "CR Apply Model Merge": "⛏️ CR Apply Model Merge",
