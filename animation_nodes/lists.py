#---------------------------------------------------------------------------------------------------------------------#
# CR Animation Nodes by RockOfFire and Akatsuzi     https://github.com/RockOfFire/CR-Animation-Nodes
# for ComfyUI                                       https://github.com/comfyanonymous/ComfyUI
#---------------------------------------------------------------------------------------------------------------------#

import comfy.sd
import torch
import os
import sys
import folder_paths
from ..categories import icons

sys.path.insert(0, os.path.join(os.path.dirname(os.path.realpath(__file__)), "comfy"))

#---------------------------------------------------------------------------------------------------------------------# 
# NODES
#---------------------------------------------------------------------------------------------------------------------# 
class CR_ModelList:

    @classmethod
    def INPUT_TYPES(cls):
    
        checkpoint_files = ["None"] + folder_paths.get_filename_list("checkpoints")
        
        return {"required": {
                    "ckpt_name1": (checkpoint_files,),
                    "alias1": ("STRING", {"multiline": False, "default": ""}),
                    "ckpt_name2": (checkpoint_files,),
                    "alias2": ("STRING", {"multiline": False, "default": ""}),
                    "ckpt_name3": (checkpoint_files,),
                    "alias3": ("STRING", {"multiline": False, "default": ""}),
                    "ckpt_name4": (checkpoint_files,),
                    "alias4": ("STRING", {"multiline": False, "default": ""}),                    
                    "ckpt_name5": (checkpoint_files,),
                    "alias5": ("STRING", {"multiline": False, "default": ""}),                    
                },
                "optional": {"model_list": ("MODEL_LIST",)
                },
        }

    RETURN_TYPES = ("MODEL_LIST", "STRING", )
    RETURN_NAMES = ("MODEL_LIST", "show_text", )
    FUNCTION = "model_list"
    CATEGORY = icons.get("Comfyroll/Animation/List")

    def model_list(self, ckpt_name1, alias1, ckpt_name2, alias2, ckpt_name3, alias3, ckpt_name4, alias4,
        ckpt_name5, alias5, model_list=None):

        # Initialise the list
        models = list()
        model_text = list()
        
        # Extend the list for each model in the stack
        if model_list is not None:
            models.extend([l for l in model_list if l[0] != None]) #"None"
            model_text += "\n".join(map(str, model_list)) + "\n"

        if ckpt_name1 != "None":
            model1_tup = [(alias1, ckpt_name1)]
            models.extend(model1_tup),        
            model_text += "\n".join(map(str, model1_tup)) + "\n"

        if ckpt_name2 != "None":
            model2_tup = [(alias2, ckpt_name2)]
            models.extend(model2_tup),
            model_text += "\n".join(map(str, model2_tup)) + "\n"

        if ckpt_name3 != "None":
            model3_tup = [(alias3, ckpt_name3)]
            models.extend(model3_tup),
            model_text += "\n".join(map(str, model3_tup)) + "\n"

        if ckpt_name4 != "None":
            model4_tup = [(alias4, ckpt_name4)]
            models.extend(model4_tup),
            model_text += "\n".join(map(str, model4_tup)) + "\n"
            
        if ckpt_name5 != "None":
            model5_tup = [(alias5, ckpt_name5)]       
            models.extend(model5_tup),
            model_text += "\n".join(map(str, model5_tup)) + "\n"
            
        #print(f"[TEST] CR Model List: {models}")

        show_text = "".join(model_text)
            
        return (models, show_text, )

#---------------------------------------------------------------------------------------------------------------------#  
class CR_LoRAList:
    
    @classmethod
    def INPUT_TYPES(cls):
    
        lora_files = ["None"] + folder_paths.get_filename_list("loras")
        
        return {"required": {                    
                    "lora_name1": (lora_files,),
                    "alias1": ("STRING", {"multiline": False, "default": ""}),                    
                    "model_strength_1": ("FLOAT", {"default": 1.0, "min": -10.0, "max": 10.0, "step": 0.01}),
                    "clip_strength_1": ("FLOAT", {"default": 1.0, "min": -10.0, "max": 10.0, "step": 0.01}),
                    
                    "lora_name2": (lora_files,),
                    "alias2": ("STRING", {"multiline": False, "default": ""}),
                    "model_strength_2": ("FLOAT", {"default": 1.0, "min": -10.0, "max": 10.0, "step": 0.01}),
                    "clip_strength_2": ("FLOAT", {"default": 1.0, "min": -10.0, "max": 10.0, "step": 0.01}),
                    
                    "lora_name3": (lora_files,),
                    "alias3": ("STRING", {"multiline": False, "default": ""}),                       
                    "model_strength_3": ("FLOAT", {"default": 1.0, "min": -10.0, "max": 10.0, "step": 0.01}),
                    "clip_strength_3": ("FLOAT", {"default": 1.0, "min": -10.0, "max": 10.0, "step": 0.01}),  
                },
                "optional": {"lora_list": ("lora_LIST",)
                },
        }

    RETURN_TYPES = ("LORA_LIST", "STRING", )
    RETURN_NAMES = ("LORA_LIST", "show_text", )
    FUNCTION = "lora_list"
    CATEGORY = icons.get("Comfyroll/Animation/List")

    def lora_list(self, lora_name1, model_strength_1, clip_strength_1, alias1,
    lora_name2, model_strength_2, clip_strength_2, alias2,
    lora_name3, model_strength_3, clip_strength_3, alias3, lora_list=None):

        # Initialise the list
        loras = list()
        lora_text = list()
        
        # Extend the list for each lora in the stack
        if lora_list is not None:
            loras.extend([l for l in lora_list if l[0] != None]) #"None"
            lora_text += "\n".join(map(str, lora_list)) + "\n"
        
        if lora_name1 != "None":
            lora1_tup = [(alias1, lora_name1, model_strength_1, clip_strength_1)]
            loras.extend(lora1_tup),
            lora_text += "\n".join(map(str, lora1_tup)) + "\n"
            
        if lora_name2 != "None":
            lora2_tup = [(alias2, lora_name2, model_strength_2, clip_strength_2)]        
            loras.extend(lora2_tup),
            lora_text += "\n".join(map(str, lora2_tup)) + "\n"

        if lora_name3 != "None":
            lora3_tup = [(alias3, lora_name3, model_strength_3, clip_strength_3)]          
            loras.extend(lora3_tup),        
            lora_text += "\n".join(map(str, lora3_tup)) + "\n"
           
        #print(f"[DEBUG] CR Lora List: {lora_text}")

        show_text = "".join(lora_text)
            
        return (loras, show_text, )
    
#---------------------------------------------------------------------------------------------------------------------#
class CR_TextList:

    @classmethod
    def INPUT_TYPES(cls):
  
        return {"required": {
                    "text_1": ("STRING", {"multiline": False, "default": ""}),
                    "alias1": ("STRING", {"multiline": False, "default": ""}),
                    "text_2": ("STRING", {"multiline": False, "default": ""}),
                    "alias2": ("STRING", {"multiline": False, "default": ""}),
                    "text_3": ("STRING", {"multiline": False, "default": ""}),
                    "alias3": ("STRING", {"multiline": False, "default": ""}),
                    "text_4": ("STRING", {"multiline": False, "default": ""}),
                    "alias4": ("STRING", {"multiline": False, "default": ""}),                    
                    "text_5": ("STRING", {"multiline": False, "default": ""}),
                    "alias5": ("STRING", {"multiline": False, "default": ""}),                    
                },
                "optional": {"text_list": ("text_LIST",)
                },
        }

    RETURN_TYPES = ("TEXT_LIST", "STRING", )
    RETURN_NAMES = ("TEXT_LIST", "show_text", )
    FUNCTION = "text_list"
    CATEGORY = icons.get("Comfyroll/Animation/List")

    def text_list(self, text_1, alias1, text_2, alias2, text_3, alias3, text_4, alias4, text_5, alias5, text_list=None):

        # Initialise the list
        texts = list()
        showtext = list()
        
        # Extend the list for each text item in a connected list
        if text_list is not None:
            texts.extend([l for l in text_list])
        
        # Extend the list for each text item in the list
        if text_1 != "":
            text1_tup = [(alias1, text_1)]        
            texts.extend(text1_tup),
            showtext.extend([(alias1 + "," + text_1 + "\n")]),

        if text_2 != "":
            text2_tup = [(alias2, text_2)]        
            texts.extend(text2_tup),
            showtext.extend([(alias2 + "," + text_2 + "\n")]),

        if text_3 != "":
            text3_tup = [(alias3, text_3)]        
            texts.extend(text3_tup),
            showtext.extend([(alias3 + "," + text_3 + "\n")]),

        if text_4 != "":
            text4_tup = [(alias4, text_4)]        
            texts.extend(text4_tup),
            showtext.extend([(alias4 + "," + text_4 + "\n")]),
            
        if text_5 != "":
            text5_tup = [(alias5, text_5)]        
            texts.extend(text5_tup),
            showtext.extend([(alias5 + "," + text_5 + "\n")]),
            
        #print(f"[Debug] CR Text List: {texts}")

        show_text = "".join(showtext)
            
        return (texts, show_text, )

#---------------------------------------------------------------------------------------------------------------------#
class CR_TextListSimple:

    @classmethod
    def INPUT_TYPES(cls):
  
        return {"required": {            
                },
                "optional": {"text_1": ("STRING", {"multiline": False, "default": ""}),
                             "text_2": ("STRING", {"multiline": False, "default": ""}),
                             "text_3": ("STRING", {"multiline": False, "default": ""}),
                             "text_4": ("STRING", {"multiline": False, "default": ""}),                    
                             "text_5": ("STRING", {"multiline": False, "default": ""}),
                             "text_list_simple": ("TEXT_LIST_SIMPLE",)
                },
        }

    RETURN_TYPES = ("TEXT_LIST_SIMPLE", "STRING", )
    RETURN_NAMES = ("TEXT_LIST_SIMPLE", "show_help", )
    FUNCTION = "text_list_simple"
    CATEGORY = icons.get("Comfyroll/Animation/List")

    def text_list_simple(self, text_1, text_2, text_3,  text_4, text_5, text_list_simple=None):

        # Initialise the list
        texts = list()
        
        # Extend the list for each text in the stack
        if text_list_simple is not None:
            texts.extend(l for l in text_list_simple)
        
        if text_1 != "" and text_1 != None:
            texts.append(text_1),

        if text_2 != "" and text_2 != None:
            texts.append(text_2)

        if text_3 != "" and text_3 != None:
            texts.append(text_3)

        if text_4 != "" and text_4 != None:
            texts.append(text_4),
            
        if text_5 != "" and text_5 != None:
            texts.append(text_5),
            
        show_help = "https://github.com/RockOfFire/ComfyUI_Comfyroll_CustomNodes/wiki/List-Nodes#cr-text-list-simple"

        return (texts, show_help, )
 
#---------------------------------------------------------------------------------------------------------------------#
class CR_ImageList:

    @classmethod
    def INPUT_TYPES(cls):
    
        return {"required": {
                },
                "optional": {"image_1": ("IMAGE",),
                             "alias1": ("STRING", {"multiline": False, "default": ""}),
                             "image_2": ("IMAGE",),
                             "alias2": ("STRING", {"multiline": False, "default": ""}),
                             "image_3": ("IMAGE",),
                             "alias3": ("STRING", {"multiline": False, "default": ""}),
                             "image_4": ("IMAGE",),
                             "alias4": ("STRING", {"multiline": False, "default": ""}),                    
                             "image_5": ("IMAGE",),
                             "alias5": ("STRING", {"multiline": False, "default": ""}),
                             "image_list": ("image_LIST",)
                },
        }

    RETURN_TYPES = ("IMAGE_LIST", "STRING", )
    RETURN_NAMES = ("IMAGE_LIST", "show_help", )
    FUNCTION = "image_list"
    CATEGORY = icons.get("Comfyroll/Animation/List")

    def image_list(self,
        image_1=None, alias1=None,
        image_2=None, alias2=None,
        image_3=None, alias3=None,
        image_4=None, alias4=None,
        image_5=None, alias5=None,
        image_list=None):

        # Initialise the list
        images = list()
        
        # Extend the list for each image in the stack
        if image_list is not None:
            image_tup = [(alias1, image_1)] 
            images.extend([l for l in image_list])
        
        if image_1 != None:
            images.extend([(alias1, image_1)]),

        if image_2 != None:
            images.extend([(alias2, image_2)]), 

        if image_3 != None:
            images.extend([(alias3, image_3)]),           

        if image_4 != None:
            images.extend([(alias4, image_4)]), 
            
        if image_5 != None:
            images.extend([(alias5, image_5)]),

        show_help = "https://github.com/RockOfFire/ComfyUI_Comfyroll_CustomNodes/wiki/List-Nodes#cr-image-list"          

        return (images, show_help, )   


#---------------------------------------------------------------------------------------------------------------------#
class CR_ImageListSimple:

    @classmethod
    def INPUT_TYPES(cls):
  
        return {"required": {
                },
                "optional": {"image_1": ("IMAGE",),
                             "image_2": ("IMAGE",),
                             "image_3": ("IMAGE",),
                             "image_4": ("IMAGE",),                    
                             "image_5": ("IMAGE",),  
                             "image_list_simple": ("IMAGE_LIST_SIMPLE",)
                },
        }

    RETURN_TYPES = ("IMAGE_LIST_SIMPLE", "STRING", )
    RETURN_NAMES = ("IMAGE_LIST_SIMPLE", "show_help", )
    FUNCTION = "image_list_simple"
    CATEGORY = icons.get("Comfyroll/Animation/List")

    def image_list_simple(self,
        image_1=None, image_2=None, image_3=None,  image_4=None, image_5=None,
        image_list_simple=None):

        # Initialise the list
        images = list()
        
        # Extend the list for each image in the stack
        if image_list_simple is not None:
            images.append(l for l in image_list_simple)
        
        if image_1 != None:
            images.append(image_1),

        if image_2 != None:
            images.append(image_2)

        if image_3 != None:
            images.append(image_3)

        if image_4 != None:
            images.append(image_4),
            
        if image_5 != None:
            images.append(image_5),
<<<<<<< HEAD
            
        return (images,)
 
=======

        show_help = "https://github.com/RockOfFire/ComfyUI_Comfyroll_CustomNodes/wiki/List-Nodes#cr-image-list-simple"         

        return (images, show_help, )

>>>>>>> a32999b8
#---------------------------------------------------------------------------------------------------------------------#   
class CR_InputTextList:

    @classmethod
    def INPUT_TYPES(cls):
  
        return {"required": {"text": ("STRING", {"multiline": True, "default": ""}),        
                }
        }

    RETURN_TYPES = ("TEXT_LIST_SIMPLE", "STRING", )
    RETURN_NAMES = ("TEXT_LIST_SIMPLE", "show_help", )
    FUNCTION = "text_list_simple"
    CATEGORY = icons.get("Comfyroll/Animation/List")

    def text_list_simple(self, text):

        # Initialise the list
        texts = list()
        
        # Extend the list for each text line
        lines = text.split('\n')        
        for line in lines:
            # Skip empty lines
            if not line.strip():
                print(f"[Warning] CR MultilineText. Skipped blank line: {line}")
                continue
                
            texts.append(line),    
            
        show_help = "https://github.com/RockOfFire/ComfyUI_Comfyroll_CustomNodes/wiki/Animation-Utility-Nodes#cr-input-text-list"

        return (texts, show_help, )
        
#---------------------------------------------------------------------------------------------------------------------#
# MAPPINGS
#---------------------------------------------------------------------------------------------------------------------#
# For reference only, actual mappings are in __init__.py
'''
NODE_CLASS_MAPPINGS = {
    ### Lists
    "CR Model List":CR_ModelList,
    "CR LoRA List":CR_LoRAList,     
    "CR Text List":CR_TextList,
    "CR Text List Simple":CR_TextListSimple,
    "CR Image List":CR_ImageList,    
    "CR Image List Simple":CR_ImageListSimple,          
    ### More
    "CR Input Text List":CR_InputTextList,       
}
'''

<|MERGE_RESOLUTION|>--- conflicted
+++ resolved
@@ -1,447 +1,441 @@
-#---------------------------------------------------------------------------------------------------------------------#
-# CR Animation Nodes by RockOfFire and Akatsuzi     https://github.com/RockOfFire/CR-Animation-Nodes
-# for ComfyUI                                       https://github.com/comfyanonymous/ComfyUI
-#---------------------------------------------------------------------------------------------------------------------#
-
-import comfy.sd
-import torch
-import os
-import sys
-import folder_paths
-from ..categories import icons
-
-sys.path.insert(0, os.path.join(os.path.dirname(os.path.realpath(__file__)), "comfy"))
-
-#---------------------------------------------------------------------------------------------------------------------# 
-# NODES
-#---------------------------------------------------------------------------------------------------------------------# 
-class CR_ModelList:
-
-    @classmethod
-    def INPUT_TYPES(cls):
-    
-        checkpoint_files = ["None"] + folder_paths.get_filename_list("checkpoints")
-        
-        return {"required": {
-                    "ckpt_name1": (checkpoint_files,),
-                    "alias1": ("STRING", {"multiline": False, "default": ""}),
-                    "ckpt_name2": (checkpoint_files,),
-                    "alias2": ("STRING", {"multiline": False, "default": ""}),
-                    "ckpt_name3": (checkpoint_files,),
-                    "alias3": ("STRING", {"multiline": False, "default": ""}),
-                    "ckpt_name4": (checkpoint_files,),
-                    "alias4": ("STRING", {"multiline": False, "default": ""}),                    
-                    "ckpt_name5": (checkpoint_files,),
-                    "alias5": ("STRING", {"multiline": False, "default": ""}),                    
-                },
-                "optional": {"model_list": ("MODEL_LIST",)
-                },
-        }
-
-    RETURN_TYPES = ("MODEL_LIST", "STRING", )
-    RETURN_NAMES = ("MODEL_LIST", "show_text", )
-    FUNCTION = "model_list"
-    CATEGORY = icons.get("Comfyroll/Animation/List")
-
-    def model_list(self, ckpt_name1, alias1, ckpt_name2, alias2, ckpt_name3, alias3, ckpt_name4, alias4,
-        ckpt_name5, alias5, model_list=None):
-
-        # Initialise the list
-        models = list()
-        model_text = list()
-        
-        # Extend the list for each model in the stack
-        if model_list is not None:
-            models.extend([l for l in model_list if l[0] != None]) #"None"
-            model_text += "\n".join(map(str, model_list)) + "\n"
-
-        if ckpt_name1 != "None":
-            model1_tup = [(alias1, ckpt_name1)]
-            models.extend(model1_tup),        
-            model_text += "\n".join(map(str, model1_tup)) + "\n"
-
-        if ckpt_name2 != "None":
-            model2_tup = [(alias2, ckpt_name2)]
-            models.extend(model2_tup),
-            model_text += "\n".join(map(str, model2_tup)) + "\n"
-
-        if ckpt_name3 != "None":
-            model3_tup = [(alias3, ckpt_name3)]
-            models.extend(model3_tup),
-            model_text += "\n".join(map(str, model3_tup)) + "\n"
-
-        if ckpt_name4 != "None":
-            model4_tup = [(alias4, ckpt_name4)]
-            models.extend(model4_tup),
-            model_text += "\n".join(map(str, model4_tup)) + "\n"
-            
-        if ckpt_name5 != "None":
-            model5_tup = [(alias5, ckpt_name5)]       
-            models.extend(model5_tup),
-            model_text += "\n".join(map(str, model5_tup)) + "\n"
-            
-        #print(f"[TEST] CR Model List: {models}")
-
-        show_text = "".join(model_text)
-            
-        return (models, show_text, )
-
-#---------------------------------------------------------------------------------------------------------------------#  
-class CR_LoRAList:
-    
-    @classmethod
-    def INPUT_TYPES(cls):
-    
-        lora_files = ["None"] + folder_paths.get_filename_list("loras")
-        
-        return {"required": {                    
-                    "lora_name1": (lora_files,),
-                    "alias1": ("STRING", {"multiline": False, "default": ""}),                    
-                    "model_strength_1": ("FLOAT", {"default": 1.0, "min": -10.0, "max": 10.0, "step": 0.01}),
-                    "clip_strength_1": ("FLOAT", {"default": 1.0, "min": -10.0, "max": 10.0, "step": 0.01}),
-                    
-                    "lora_name2": (lora_files,),
-                    "alias2": ("STRING", {"multiline": False, "default": ""}),
-                    "model_strength_2": ("FLOAT", {"default": 1.0, "min": -10.0, "max": 10.0, "step": 0.01}),
-                    "clip_strength_2": ("FLOAT", {"default": 1.0, "min": -10.0, "max": 10.0, "step": 0.01}),
-                    
-                    "lora_name3": (lora_files,),
-                    "alias3": ("STRING", {"multiline": False, "default": ""}),                       
-                    "model_strength_3": ("FLOAT", {"default": 1.0, "min": -10.0, "max": 10.0, "step": 0.01}),
-                    "clip_strength_3": ("FLOAT", {"default": 1.0, "min": -10.0, "max": 10.0, "step": 0.01}),  
-                },
-                "optional": {"lora_list": ("lora_LIST",)
-                },
-        }
-
-    RETURN_TYPES = ("LORA_LIST", "STRING", )
-    RETURN_NAMES = ("LORA_LIST", "show_text", )
-    FUNCTION = "lora_list"
-    CATEGORY = icons.get("Comfyroll/Animation/List")
-
-    def lora_list(self, lora_name1, model_strength_1, clip_strength_1, alias1,
-    lora_name2, model_strength_2, clip_strength_2, alias2,
-    lora_name3, model_strength_3, clip_strength_3, alias3, lora_list=None):
-
-        # Initialise the list
-        loras = list()
-        lora_text = list()
-        
-        # Extend the list for each lora in the stack
-        if lora_list is not None:
-            loras.extend([l for l in lora_list if l[0] != None]) #"None"
-            lora_text += "\n".join(map(str, lora_list)) + "\n"
-        
-        if lora_name1 != "None":
-            lora1_tup = [(alias1, lora_name1, model_strength_1, clip_strength_1)]
-            loras.extend(lora1_tup),
-            lora_text += "\n".join(map(str, lora1_tup)) + "\n"
-            
-        if lora_name2 != "None":
-            lora2_tup = [(alias2, lora_name2, model_strength_2, clip_strength_2)]        
-            loras.extend(lora2_tup),
-            lora_text += "\n".join(map(str, lora2_tup)) + "\n"
-
-        if lora_name3 != "None":
-            lora3_tup = [(alias3, lora_name3, model_strength_3, clip_strength_3)]          
-            loras.extend(lora3_tup),        
-            lora_text += "\n".join(map(str, lora3_tup)) + "\n"
-           
-        #print(f"[DEBUG] CR Lora List: {lora_text}")
-
-        show_text = "".join(lora_text)
-            
-        return (loras, show_text, )
-    
-#---------------------------------------------------------------------------------------------------------------------#
-class CR_TextList:
-
-    @classmethod
-    def INPUT_TYPES(cls):
-  
-        return {"required": {
-                    "text_1": ("STRING", {"multiline": False, "default": ""}),
-                    "alias1": ("STRING", {"multiline": False, "default": ""}),
-                    "text_2": ("STRING", {"multiline": False, "default": ""}),
-                    "alias2": ("STRING", {"multiline": False, "default": ""}),
-                    "text_3": ("STRING", {"multiline": False, "default": ""}),
-                    "alias3": ("STRING", {"multiline": False, "default": ""}),
-                    "text_4": ("STRING", {"multiline": False, "default": ""}),
-                    "alias4": ("STRING", {"multiline": False, "default": ""}),                    
-                    "text_5": ("STRING", {"multiline": False, "default": ""}),
-                    "alias5": ("STRING", {"multiline": False, "default": ""}),                    
-                },
-                "optional": {"text_list": ("text_LIST",)
-                },
-        }
-
-    RETURN_TYPES = ("TEXT_LIST", "STRING", )
-    RETURN_NAMES = ("TEXT_LIST", "show_text", )
-    FUNCTION = "text_list"
-    CATEGORY = icons.get("Comfyroll/Animation/List")
-
-    def text_list(self, text_1, alias1, text_2, alias2, text_3, alias3, text_4, alias4, text_5, alias5, text_list=None):
-
-        # Initialise the list
-        texts = list()
-        showtext = list()
-        
-        # Extend the list for each text item in a connected list
-        if text_list is not None:
-            texts.extend([l for l in text_list])
-        
-        # Extend the list for each text item in the list
-        if text_1 != "":
-            text1_tup = [(alias1, text_1)]        
-            texts.extend(text1_tup),
-            showtext.extend([(alias1 + "," + text_1 + "\n")]),
-
-        if text_2 != "":
-            text2_tup = [(alias2, text_2)]        
-            texts.extend(text2_tup),
-            showtext.extend([(alias2 + "," + text_2 + "\n")]),
-
-        if text_3 != "":
-            text3_tup = [(alias3, text_3)]        
-            texts.extend(text3_tup),
-            showtext.extend([(alias3 + "," + text_3 + "\n")]),
-
-        if text_4 != "":
-            text4_tup = [(alias4, text_4)]        
-            texts.extend(text4_tup),
-            showtext.extend([(alias4 + "," + text_4 + "\n")]),
-            
-        if text_5 != "":
-            text5_tup = [(alias5, text_5)]        
-            texts.extend(text5_tup),
-            showtext.extend([(alias5 + "," + text_5 + "\n")]),
-            
-        #print(f"[Debug] CR Text List: {texts}")
-
-        show_text = "".join(showtext)
-            
-        return (texts, show_text, )
-
-#---------------------------------------------------------------------------------------------------------------------#
-class CR_TextListSimple:
-
-    @classmethod
-    def INPUT_TYPES(cls):
-  
-        return {"required": {            
-                },
-                "optional": {"text_1": ("STRING", {"multiline": False, "default": ""}),
-                             "text_2": ("STRING", {"multiline": False, "default": ""}),
-                             "text_3": ("STRING", {"multiline": False, "default": ""}),
-                             "text_4": ("STRING", {"multiline": False, "default": ""}),                    
-                             "text_5": ("STRING", {"multiline": False, "default": ""}),
-                             "text_list_simple": ("TEXT_LIST_SIMPLE",)
-                },
-        }
-
-    RETURN_TYPES = ("TEXT_LIST_SIMPLE", "STRING", )
-    RETURN_NAMES = ("TEXT_LIST_SIMPLE", "show_help", )
-    FUNCTION = "text_list_simple"
-    CATEGORY = icons.get("Comfyroll/Animation/List")
-
-    def text_list_simple(self, text_1, text_2, text_3,  text_4, text_5, text_list_simple=None):
-
-        # Initialise the list
-        texts = list()
-        
-        # Extend the list for each text in the stack
-        if text_list_simple is not None:
-            texts.extend(l for l in text_list_simple)
-        
-        if text_1 != "" and text_1 != None:
-            texts.append(text_1),
-
-        if text_2 != "" and text_2 != None:
-            texts.append(text_2)
-
-        if text_3 != "" and text_3 != None:
-            texts.append(text_3)
-
-        if text_4 != "" and text_4 != None:
-            texts.append(text_4),
-            
-        if text_5 != "" and text_5 != None:
-            texts.append(text_5),
-            
-        show_help = "https://github.com/RockOfFire/ComfyUI_Comfyroll_CustomNodes/wiki/List-Nodes#cr-text-list-simple"
-
-        return (texts, show_help, )
- 
-#---------------------------------------------------------------------------------------------------------------------#
-class CR_ImageList:
-
-    @classmethod
-    def INPUT_TYPES(cls):
-    
-        return {"required": {
-                },
-                "optional": {"image_1": ("IMAGE",),
-                             "alias1": ("STRING", {"multiline": False, "default": ""}),
-                             "image_2": ("IMAGE",),
-                             "alias2": ("STRING", {"multiline": False, "default": ""}),
-                             "image_3": ("IMAGE",),
-                             "alias3": ("STRING", {"multiline": False, "default": ""}),
-                             "image_4": ("IMAGE",),
-                             "alias4": ("STRING", {"multiline": False, "default": ""}),                    
-                             "image_5": ("IMAGE",),
-                             "alias5": ("STRING", {"multiline": False, "default": ""}),
-                             "image_list": ("image_LIST",)
-                },
-        }
-
-    RETURN_TYPES = ("IMAGE_LIST", "STRING", )
-    RETURN_NAMES = ("IMAGE_LIST", "show_help", )
-    FUNCTION = "image_list"
-    CATEGORY = icons.get("Comfyroll/Animation/List")
-
-    def image_list(self,
-        image_1=None, alias1=None,
-        image_2=None, alias2=None,
-        image_3=None, alias3=None,
-        image_4=None, alias4=None,
-        image_5=None, alias5=None,
-        image_list=None):
-
-        # Initialise the list
-        images = list()
-        
-        # Extend the list for each image in the stack
-        if image_list is not None:
-            image_tup = [(alias1, image_1)] 
-            images.extend([l for l in image_list])
-        
-        if image_1 != None:
-            images.extend([(alias1, image_1)]),
-
-        if image_2 != None:
-            images.extend([(alias2, image_2)]), 
-
-        if image_3 != None:
-            images.extend([(alias3, image_3)]),           
-
-        if image_4 != None:
-            images.extend([(alias4, image_4)]), 
-            
-        if image_5 != None:
-            images.extend([(alias5, image_5)]),
-
-        show_help = "https://github.com/RockOfFire/ComfyUI_Comfyroll_CustomNodes/wiki/List-Nodes#cr-image-list"          
-
-        return (images, show_help, )   
-
-
-#---------------------------------------------------------------------------------------------------------------------#
-class CR_ImageListSimple:
-
-    @classmethod
-    def INPUT_TYPES(cls):
-  
-        return {"required": {
-                },
-                "optional": {"image_1": ("IMAGE",),
-                             "image_2": ("IMAGE",),
-                             "image_3": ("IMAGE",),
-                             "image_4": ("IMAGE",),                    
-                             "image_5": ("IMAGE",),  
-                             "image_list_simple": ("IMAGE_LIST_SIMPLE",)
-                },
-        }
-
-    RETURN_TYPES = ("IMAGE_LIST_SIMPLE", "STRING", )
-    RETURN_NAMES = ("IMAGE_LIST_SIMPLE", "show_help", )
-    FUNCTION = "image_list_simple"
-    CATEGORY = icons.get("Comfyroll/Animation/List")
-
-    def image_list_simple(self,
-        image_1=None, image_2=None, image_3=None,  image_4=None, image_5=None,
-        image_list_simple=None):
-
-        # Initialise the list
-        images = list()
-        
-        # Extend the list for each image in the stack
-        if image_list_simple is not None:
-            images.append(l for l in image_list_simple)
-        
-        if image_1 != None:
-            images.append(image_1),
-
-        if image_2 != None:
-            images.append(image_2)
-
-        if image_3 != None:
-            images.append(image_3)
-
-        if image_4 != None:
-            images.append(image_4),
-            
-        if image_5 != None:
-            images.append(image_5),
-<<<<<<< HEAD
-            
-        return (images,)
- 
-=======
-
-        show_help = "https://github.com/RockOfFire/ComfyUI_Comfyroll_CustomNodes/wiki/List-Nodes#cr-image-list-simple"         
-
-        return (images, show_help, )
-
->>>>>>> a32999b8
-#---------------------------------------------------------------------------------------------------------------------#   
-class CR_InputTextList:
-
-    @classmethod
-    def INPUT_TYPES(cls):
-  
-        return {"required": {"text": ("STRING", {"multiline": True, "default": ""}),        
-                }
-        }
-
-    RETURN_TYPES = ("TEXT_LIST_SIMPLE", "STRING", )
-    RETURN_NAMES = ("TEXT_LIST_SIMPLE", "show_help", )
-    FUNCTION = "text_list_simple"
-    CATEGORY = icons.get("Comfyroll/Animation/List")
-
-    def text_list_simple(self, text):
-
-        # Initialise the list
-        texts = list()
-        
-        # Extend the list for each text line
-        lines = text.split('\n')        
-        for line in lines:
-            # Skip empty lines
-            if not line.strip():
-                print(f"[Warning] CR MultilineText. Skipped blank line: {line}")
-                continue
-                
-            texts.append(line),    
-            
-        show_help = "https://github.com/RockOfFire/ComfyUI_Comfyroll_CustomNodes/wiki/Animation-Utility-Nodes#cr-input-text-list"
-
-        return (texts, show_help, )
-        
-#---------------------------------------------------------------------------------------------------------------------#
-# MAPPINGS
-#---------------------------------------------------------------------------------------------------------------------#
-# For reference only, actual mappings are in __init__.py
-'''
-NODE_CLASS_MAPPINGS = {
-    ### Lists
-    "CR Model List":CR_ModelList,
-    "CR LoRA List":CR_LoRAList,     
-    "CR Text List":CR_TextList,
-    "CR Text List Simple":CR_TextListSimple,
-    "CR Image List":CR_ImageList,    
-    "CR Image List Simple":CR_ImageListSimple,          
-    ### More
-    "CR Input Text List":CR_InputTextList,       
-}
-'''
-
+#---------------------------------------------------------------------------------------------------------------------#
+# CR Animation Nodes by RockOfFire and Akatsuzi     https://github.com/RockOfFire/CR-Animation-Nodes
+# for ComfyUI                                       https://github.com/comfyanonymous/ComfyUI
+#---------------------------------------------------------------------------------------------------------------------#
+
+import comfy.sd
+import torch
+import os
+import sys
+import folder_paths
+from ..categories import icons
+
+sys.path.insert(0, os.path.join(os.path.dirname(os.path.realpath(__file__)), "comfy"))
+
+#---------------------------------------------------------------------------------------------------------------------# 
+# NODES
+#---------------------------------------------------------------------------------------------------------------------# 
+class CR_ModelList:
+
+    @classmethod
+    def INPUT_TYPES(cls):
+    
+        checkpoint_files = ["None"] + folder_paths.get_filename_list("checkpoints")
+        
+        return {"required": {
+                    "ckpt_name1": (checkpoint_files,),
+                    "alias1": ("STRING", {"multiline": False, "default": ""}),
+                    "ckpt_name2": (checkpoint_files,),
+                    "alias2": ("STRING", {"multiline": False, "default": ""}),
+                    "ckpt_name3": (checkpoint_files,),
+                    "alias3": ("STRING", {"multiline": False, "default": ""}),
+                    "ckpt_name4": (checkpoint_files,),
+                    "alias4": ("STRING", {"multiline": False, "default": ""}),                    
+                    "ckpt_name5": (checkpoint_files,),
+                    "alias5": ("STRING", {"multiline": False, "default": ""}),                    
+                },
+                "optional": {"model_list": ("MODEL_LIST",)
+                },
+        }
+
+    RETURN_TYPES = ("MODEL_LIST", "STRING", )
+    RETURN_NAMES = ("MODEL_LIST", "show_text", )
+    FUNCTION = "model_list"
+    CATEGORY = icons.get("Comfyroll/Animation/List")
+
+    def model_list(self, ckpt_name1, alias1, ckpt_name2, alias2, ckpt_name3, alias3, ckpt_name4, alias4,
+        ckpt_name5, alias5, model_list=None):
+
+        # Initialise the list
+        models = list()
+        model_text = list()
+        
+        # Extend the list for each model in the stack
+        if model_list is not None:
+            models.extend([l for l in model_list if l[0] != None]) #"None"
+            model_text += "\n".join(map(str, model_list)) + "\n"
+
+        if ckpt_name1 != "None":
+            model1_tup = [(alias1, ckpt_name1)]
+            models.extend(model1_tup),        
+            model_text += "\n".join(map(str, model1_tup)) + "\n"
+
+        if ckpt_name2 != "None":
+            model2_tup = [(alias2, ckpt_name2)]
+            models.extend(model2_tup),
+            model_text += "\n".join(map(str, model2_tup)) + "\n"
+
+        if ckpt_name3 != "None":
+            model3_tup = [(alias3, ckpt_name3)]
+            models.extend(model3_tup),
+            model_text += "\n".join(map(str, model3_tup)) + "\n"
+
+        if ckpt_name4 != "None":
+            model4_tup = [(alias4, ckpt_name4)]
+            models.extend(model4_tup),
+            model_text += "\n".join(map(str, model4_tup)) + "\n"
+            
+        if ckpt_name5 != "None":
+            model5_tup = [(alias5, ckpt_name5)]       
+            models.extend(model5_tup),
+            model_text += "\n".join(map(str, model5_tup)) + "\n"
+            
+        #print(f"[TEST] CR Model List: {models}")
+
+        show_text = "".join(model_text)
+            
+        return (models, show_text, )
+
+#---------------------------------------------------------------------------------------------------------------------#  
+class CR_LoRAList:
+    
+    @classmethod
+    def INPUT_TYPES(cls):
+    
+        lora_files = ["None"] + folder_paths.get_filename_list("loras")
+        
+        return {"required": {                    
+                    "lora_name1": (lora_files,),
+                    "alias1": ("STRING", {"multiline": False, "default": ""}),                    
+                    "model_strength_1": ("FLOAT", {"default": 1.0, "min": -10.0, "max": 10.0, "step": 0.01}),
+                    "clip_strength_1": ("FLOAT", {"default": 1.0, "min": -10.0, "max": 10.0, "step": 0.01}),
+                    
+                    "lora_name2": (lora_files,),
+                    "alias2": ("STRING", {"multiline": False, "default": ""}),
+                    "model_strength_2": ("FLOAT", {"default": 1.0, "min": -10.0, "max": 10.0, "step": 0.01}),
+                    "clip_strength_2": ("FLOAT", {"default": 1.0, "min": -10.0, "max": 10.0, "step": 0.01}),
+                    
+                    "lora_name3": (lora_files,),
+                    "alias3": ("STRING", {"multiline": False, "default": ""}),                       
+                    "model_strength_3": ("FLOAT", {"default": 1.0, "min": -10.0, "max": 10.0, "step": 0.01}),
+                    "clip_strength_3": ("FLOAT", {"default": 1.0, "min": -10.0, "max": 10.0, "step": 0.01}),  
+                },
+                "optional": {"lora_list": ("lora_LIST",)
+                },
+        }
+
+    RETURN_TYPES = ("LORA_LIST", "STRING", )
+    RETURN_NAMES = ("LORA_LIST", "show_text", )
+    FUNCTION = "lora_list"
+    CATEGORY = icons.get("Comfyroll/Animation/List")
+
+    def lora_list(self, lora_name1, model_strength_1, clip_strength_1, alias1,
+    lora_name2, model_strength_2, clip_strength_2, alias2,
+    lora_name3, model_strength_3, clip_strength_3, alias3, lora_list=None):
+
+        # Initialise the list
+        loras = list()
+        lora_text = list()
+        
+        # Extend the list for each lora in the stack
+        if lora_list is not None:
+            loras.extend([l for l in lora_list if l[0] != None]) #"None"
+            lora_text += "\n".join(map(str, lora_list)) + "\n"
+        
+        if lora_name1 != "None":
+            lora1_tup = [(alias1, lora_name1, model_strength_1, clip_strength_1)]
+            loras.extend(lora1_tup),
+            lora_text += "\n".join(map(str, lora1_tup)) + "\n"
+            
+        if lora_name2 != "None":
+            lora2_tup = [(alias2, lora_name2, model_strength_2, clip_strength_2)]        
+            loras.extend(lora2_tup),
+            lora_text += "\n".join(map(str, lora2_tup)) + "\n"
+
+        if lora_name3 != "None":
+            lora3_tup = [(alias3, lora_name3, model_strength_3, clip_strength_3)]          
+            loras.extend(lora3_tup),        
+            lora_text += "\n".join(map(str, lora3_tup)) + "\n"
+           
+        #print(f"[DEBUG] CR Lora List: {lora_text}")
+
+        show_text = "".join(lora_text)
+            
+        return (loras, show_text, )
+    
+#---------------------------------------------------------------------------------------------------------------------#
+class CR_TextList:
+
+    @classmethod
+    def INPUT_TYPES(cls):
+  
+        return {"required": {
+                    "text_1": ("STRING", {"multiline": False, "default": ""}),
+                    "alias1": ("STRING", {"multiline": False, "default": ""}),
+                    "text_2": ("STRING", {"multiline": False, "default": ""}),
+                    "alias2": ("STRING", {"multiline": False, "default": ""}),
+                    "text_3": ("STRING", {"multiline": False, "default": ""}),
+                    "alias3": ("STRING", {"multiline": False, "default": ""}),
+                    "text_4": ("STRING", {"multiline": False, "default": ""}),
+                    "alias4": ("STRING", {"multiline": False, "default": ""}),                    
+                    "text_5": ("STRING", {"multiline": False, "default": ""}),
+                    "alias5": ("STRING", {"multiline": False, "default": ""}),                    
+                },
+                "optional": {"text_list": ("text_LIST",)
+                },
+        }
+
+    RETURN_TYPES = ("TEXT_LIST", "STRING", )
+    RETURN_NAMES = ("TEXT_LIST", "show_text", )
+    FUNCTION = "text_list"
+    CATEGORY = icons.get("Comfyroll/Animation/List")
+
+    def text_list(self, text_1, alias1, text_2, alias2, text_3, alias3, text_4, alias4, text_5, alias5, text_list=None):
+
+        # Initialise the list
+        texts = list()
+        showtext = list()
+        
+        # Extend the list for each text item in a connected list
+        if text_list is not None:
+            texts.extend([l for l in text_list])
+        
+        # Extend the list for each text item in the list
+        if text_1 != "":
+            text1_tup = [(alias1, text_1)]        
+            texts.extend(text1_tup),
+            showtext.extend([(alias1 + "," + text_1 + "\n")]),
+
+        if text_2 != "":
+            text2_tup = [(alias2, text_2)]        
+            texts.extend(text2_tup),
+            showtext.extend([(alias2 + "," + text_2 + "\n")]),
+
+        if text_3 != "":
+            text3_tup = [(alias3, text_3)]        
+            texts.extend(text3_tup),
+            showtext.extend([(alias3 + "," + text_3 + "\n")]),
+
+        if text_4 != "":
+            text4_tup = [(alias4, text_4)]        
+            texts.extend(text4_tup),
+            showtext.extend([(alias4 + "," + text_4 + "\n")]),
+            
+        if text_5 != "":
+            text5_tup = [(alias5, text_5)]        
+            texts.extend(text5_tup),
+            showtext.extend([(alias5 + "," + text_5 + "\n")]),
+            
+        #print(f"[Debug] CR Text List: {texts}")
+
+        show_text = "".join(showtext)
+            
+        return (texts, show_text, )
+
+#---------------------------------------------------------------------------------------------------------------------#
+class CR_TextListSimple:
+
+    @classmethod
+    def INPUT_TYPES(cls):
+  
+        return {"required": {            
+                },
+                "optional": {"text_1": ("STRING", {"multiline": False, "default": ""}),
+                             "text_2": ("STRING", {"multiline": False, "default": ""}),
+                             "text_3": ("STRING", {"multiline": False, "default": ""}),
+                             "text_4": ("STRING", {"multiline": False, "default": ""}),                    
+                             "text_5": ("STRING", {"multiline": False, "default": ""}),
+                             "text_list_simple": ("TEXT_LIST_SIMPLE",)
+                },
+        }
+
+    RETURN_TYPES = ("TEXT_LIST_SIMPLE", "STRING", )
+    RETURN_NAMES = ("TEXT_LIST_SIMPLE", "show_help", )
+    FUNCTION = "text_list_simple"
+    CATEGORY = icons.get("Comfyroll/Animation/List")
+
+    def text_list_simple(self, text_1, text_2, text_3,  text_4, text_5, text_list_simple=None):
+
+        # Initialise the list
+        texts = list()
+        
+        # Extend the list for each text in the stack
+        if text_list_simple is not None:
+            texts.extend(l for l in text_list_simple)
+        
+        if text_1 != "" and text_1 != None:
+            texts.append(text_1),
+
+        if text_2 != "" and text_2 != None:
+            texts.append(text_2)
+
+        if text_3 != "" and text_3 != None:
+            texts.append(text_3)
+
+        if text_4 != "" and text_4 != None:
+            texts.append(text_4),
+            
+        if text_5 != "" and text_5 != None:
+            texts.append(text_5),
+            
+        show_help = "https://github.com/RockOfFire/ComfyUI_Comfyroll_CustomNodes/wiki/List-Nodes#cr-text-list-simple"
+
+        return (texts, show_help, )
+ 
+#---------------------------------------------------------------------------------------------------------------------#
+class CR_ImageList:
+
+    @classmethod
+    def INPUT_TYPES(cls):
+    
+        return {"required": {
+                },
+                "optional": {"image_1": ("IMAGE",),
+                             "alias1": ("STRING", {"multiline": False, "default": ""}),
+                             "image_2": ("IMAGE",),
+                             "alias2": ("STRING", {"multiline": False, "default": ""}),
+                             "image_3": ("IMAGE",),
+                             "alias3": ("STRING", {"multiline": False, "default": ""}),
+                             "image_4": ("IMAGE",),
+                             "alias4": ("STRING", {"multiline": False, "default": ""}),                    
+                             "image_5": ("IMAGE",),
+                             "alias5": ("STRING", {"multiline": False, "default": ""}),
+                             "image_list": ("image_LIST",)
+                },
+        }
+
+    RETURN_TYPES = ("IMAGE_LIST", "STRING", )
+    RETURN_NAMES = ("IMAGE_LIST", "show_help", )
+    FUNCTION = "image_list"
+    CATEGORY = icons.get("Comfyroll/Animation/List")
+
+    def image_list(self,
+        image_1=None, alias1=None,
+        image_2=None, alias2=None,
+        image_3=None, alias3=None,
+        image_4=None, alias4=None,
+        image_5=None, alias5=None,
+        image_list=None):
+
+        # Initialise the list
+        images = list()
+        
+        # Extend the list for each image in the stack
+        if image_list is not None:
+            image_tup = [(alias1, image_1)] 
+            images.extend([l for l in image_list])
+        
+        if image_1 != None:
+            images.extend([(alias1, image_1)]),
+
+        if image_2 != None:
+            images.extend([(alias2, image_2)]), 
+
+        if image_3 != None:
+            images.extend([(alias3, image_3)]),           
+
+        if image_4 != None:
+            images.extend([(alias4, image_4)]), 
+            
+        if image_5 != None:
+            images.extend([(alias5, image_5)]),
+
+        show_help = "https://github.com/RockOfFire/ComfyUI_Comfyroll_CustomNodes/wiki/List-Nodes#cr-image-list"          
+
+        return (images, show_help, )   
+
+
+#---------------------------------------------------------------------------------------------------------------------#
+class CR_ImageListSimple:
+
+    @classmethod
+    def INPUT_TYPES(cls):
+  
+        return {"required": {
+                },
+                "optional": {"image_1": ("IMAGE",),
+                             "image_2": ("IMAGE",),
+                             "image_3": ("IMAGE",),
+                             "image_4": ("IMAGE",),                    
+                             "image_5": ("IMAGE",),  
+                             "image_list_simple": ("IMAGE_LIST_SIMPLE",)
+                },
+        }
+
+    RETURN_TYPES = ("IMAGE_LIST_SIMPLE", "STRING", )
+    RETURN_NAMES = ("IMAGE_LIST_SIMPLE", "show_help", )
+    FUNCTION = "image_list_simple"
+    CATEGORY = icons.get("Comfyroll/Animation/List")
+
+    def image_list_simple(self,
+        image_1=None, image_2=None, image_3=None,  image_4=None, image_5=None,
+        image_list_simple=None):
+
+        # Initialise the list
+        images = list()
+        
+        # Extend the list for each image in the stack
+        if image_list_simple is not None:
+            images.append(l for l in image_list_simple)
+        
+        if image_1 != None:
+            images.append(image_1),
+
+        if image_2 != None:
+            images.append(image_2)
+
+        if image_3 != None:
+            images.append(image_3)
+
+        if image_4 != None:
+            images.append(image_4),
+            
+        if image_5 != None:
+            images.append(image_5),
+
+        show_help = "https://github.com/RockOfFire/ComfyUI_Comfyroll_CustomNodes/wiki/List-Nodes#cr-image-list-simple"         
+
+        return (images, show_help, )
+
+#---------------------------------------------------------------------------------------------------------------------#   
+class CR_InputTextList:
+
+    @classmethod
+    def INPUT_TYPES(cls):
+  
+        return {"required": {"text": ("STRING", {"multiline": True, "default": ""}),        
+                }
+        }
+
+    RETURN_TYPES = ("TEXT_LIST_SIMPLE", "STRING", )
+    RETURN_NAMES = ("TEXT_LIST_SIMPLE", "show_help", )
+    FUNCTION = "text_list_simple"
+    CATEGORY = icons.get("Comfyroll/Animation/List")
+
+    def text_list_simple(self, text):
+
+        # Initialise the list
+        texts = list()
+        
+        # Extend the list for each text line
+        lines = text.split('\n')        
+        for line in lines:
+            # Skip empty lines
+            if not line.strip():
+                print(f"[Warning] CR MultilineText. Skipped blank line: {line}")
+                continue
+                
+            texts.append(line),    
+            
+        show_help = "https://github.com/RockOfFire/ComfyUI_Comfyroll_CustomNodes/wiki/Animation-Utility-Nodes#cr-input-text-list"
+
+        return (texts, show_help, )
+        
+#---------------------------------------------------------------------------------------------------------------------#
+# MAPPINGS
+#---------------------------------------------------------------------------------------------------------------------#
+# For reference only, actual mappings are in __init__.py
+'''
+NODE_CLASS_MAPPINGS = {
+    ### Lists
+    "CR Model List":CR_ModelList,
+    "CR LoRA List":CR_LoRAList,     
+    "CR Text List":CR_TextList,
+    "CR Text List Simple":CR_TextListSimple,
+    "CR Image List":CR_ImageList,    
+    "CR Image List Simple":CR_ImageListSimple,          
+    ### More
+    "CR Input Text List":CR_InputTextList,       
+}
+'''
+