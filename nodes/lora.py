--- conflicted
+++ resolved
@@ -111,13 +111,8 @@
         if lora_name_3 != "None" and  switch_3 == "On":
             lora_list.extend([(lora_name_3, model_weight_3, clip_weight_3)]),
            
-<<<<<<< HEAD
-        show_help = "https://github.com/RockOfFire/ComfyUI_Comfyroll_CustomNodes/wiki/LoRA-Nodes#cr-lora-stack"          
-         
-=======
         show_help = "https://github.com/Suzie1/ComfyUI_Comfyroll_CustomNodes/wiki/LoRA-Nodes#cr-lora-stack"           
 
->>>>>>> 8dbb285b
         return (lora_list, show_help, )
     
 #---------------------------------------------------------------------------------------------------------------------#
