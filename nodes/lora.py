--- conflicted
+++ resolved
@@ -111,8 +111,9 @@
         if lora_name_3 != "None" and  switch_3 == "On":
             lora_list.extend([(lora_name_3, model_weight_3, clip_weight_3)]),
            
-<<<<<<< HEAD
-        return (lora_list,)
+        show_help = "https://github.com/RockOfFire/ComfyUI_Comfyroll_CustomNodes/wiki/LoRA-Nodes#cr-lora-stack"          
+         
+        return (lora_list, show_help, )
     
 #---------------------------------------------------------------------------------------------------------------------#
 # This is adds to a LoRA stack chain, which produces a LoRA instance with a randomized weight within a range.
@@ -137,68 +138,6 @@
                 },
         }
 
-    RETURN_TYPES = ("LORA_STACK",)
-    FUNCTION = "random_weight_lora"
-    CATEGORY = icons.get("Comfyroll/LoRA")
-    
-    LastWeightMap = {}
-    StridesMap = {}
-    LastHashMap = {}
-    
-    @staticmethod
-    def getIdHash(lora_name: str, force_randomize_after_stride, stride, weight_min, weight_max, clip_weight) -> int:
-        fl_str = f"{lora_name}_{force_randomize_after_stride}_{stride}_{weight_min:.2f}_{weight_max:.2f}_{clip_weight:.2f}"
-        return hashlib.sha256(fl_str.encode('utf-8')).hexdigest()
-    
-    @classmethod
-    def IS_CHANGED(cls, stride, force_randomize_after_stride, lora_name, switch, weight_min, weight_max, clip_weight, lora_stack=None):     
-        id_hash = CR_RandomWeightLoRA.getIdHash(lora_name, force_randomize_after_stride, stride, weight_min, weight_max, clip_weight)
-        
-        if switch == "Off":
-            return id_hash + "_Off"
-        if lora_name == "None":
-            return id_hash
-                
-        if id_hash not in CR_RandomWeightLoRA.StridesMap:
-            CR_RandomWeightLoRA.StridesMap[id_hash] = 0
-            
-        CR_RandomWeightLoRA.StridesMap[id_hash] += 1
-        
-        if stride > 1 and CR_RandomWeightLoRA.StridesMap[id_hash] < stride and id_hash in CR_RandomWeightLoRA.LastHashMap:
-            return CR_RandomWeightLoRA.LastHashMap[id_hash]
-        else:
-            CR_RandomWeightLoRA.StridesMap[id_hash] = 0
-                    
-        last_weight = CR_RandomWeightLoRA.LastWeightMap.get(id_hash, None)
-        weight = uniform(weight_min, weight_max)
-        
-        if last_weight is not None:
-            while weight == last_weight:
-                weight = uniform(weight_min, weight_max)
-                
-        CR_RandomWeightLoRA.LastWeightMap[id_hash] = weight 
-
-        hash_str = f"{id_hash}_{weight:.3f}"
-        CR_RandomWeightLoRA.LastHashMap[id_hash] = hash_str
-        return hash_str
-
-    def random_weight_lora(self, stride, force_randomize_after_stride, lora_name, switch, weight_min, weight_max, clip_weight, lora_stack=None):
-        id_hash = CR_RandomWeightLoRA.getIdHash(lora_name, force_randomize_after_stride, stride, weight_min, weight_max, clip_weight)
-        
-        # Initialise the list
-        lora_list=list()
-        
-        if lora_stack is not None:
-            lora_list.extend([l for l in lora_stack if l[0] != "None"])
-            
-        weight = CR_RandomWeightLoRA.LastWeightMap.get(id_hash, 0.0)
-                
-        if lora_name != "None" and switch == "On":
-            lora_list.extend([(lora_name, weight, clip_weight)]),
-           
-        return (lora_list,)
-
-    
 #---------------------------------------------------------------------------------------------------------------------#
 # This is a lora stack where a single node has 3 different loras which can be applied randomly. Exclusive mode causes only one lora to be applied.
 # If exclusive mode is on, each LoRA's chance of being applied is evaluated, and the lora with the highest chance is applied
@@ -229,25 +168,6 @@
                     "chance_3": ("FLOAT", {"default": 1.0, "min": 0.0, "max": 1.0, "step": 0.01}),
                     "model_weight_3": ("FLOAT", {"default": 1.0, "min": -10.0, "max": 10.0, "step": 0.01}),
                     "clip_weight_3": ("FLOAT", {"default": 1.0, "min": -10.0, "max": 10.0, "step": 0.01}),
-            
-                    # "exclusive_mode": (["Off","On"],),
-                    # "stride": (("INT", {"default": 1, "min": 1, "max": 1000})),
-                    # "force_randomize_after_stride": (["Off","On"],),
-                    # "switch_1": (["Off","On"],),
-                    # "lora_name_1": (loras,),
-                    # "model_weight_1": ("FLOAT", {"default": 1.0, "min": -10.0, "max": 10.0, "step": 0.01}),
-                    # "clip_weight_1": ("FLOAT", {"default": 1.0, "min": -10.0, "max": 10.0, "step": 0.01}),
-                    # "chance_1": ("FLOAT", {"default": 1.0, "min": 0.0, "max": 1.0, "step": 0.01}),
-                    # "switch_2": (["Off","On"],),
-                    # "lora_name_2": (loras,),
-                    # "model_weight_2": ("FLOAT", {"default": 1.0, "min": -10.0, "max": 10.0, "step": 0.01}),
-                    # "clip_weight_2": ("FLOAT", {"default": 1.0, "min": -10.0, "max": 10.0, "step": 0.01}),
-                    # "chance_2": ("FLOAT", {"default": 1.0, "min": 0.0, "max": 1.0, "step": 0.01}),
-                    # "switch_3": (["Off","On"],),
-                    # "lora_name_3": (loras,),
-                    # "model_weight_3": ("FLOAT", {"default": 1.0, "min": -10.0, "max": 10.0, "step": 0.01}),
-                    # "clip_weight_3": ("FLOAT", {"default": 1.0, "min": -10.0, "max": 10.0, "step": 0.01}),
-                    # "chance_3": ("FLOAT", {"default": 1.0, "min": 0.0, "max": 1.0, "step": 0.01}),
                 },
                 "optional": {"lora_stack": ("LORA_STACK",)
                 },
@@ -401,11 +321,6 @@
            
         return (lora_list,)
 
-=======
-        show_help = "https://github.com/RockOfFire/ComfyUI_Comfyroll_CustomNodes/wiki/LoRA-Nodes#cr-lora-stack"           
-
-        return (lora_list, show_help, )
->>>>>>> d5177a5f
 
 #---------------------------------------------------------------------------------------------------------------------#
 # This applies the lora stack.
