#---------------------------------------------------------------------------------------------------------------------#
# Comfyroll Custom Nodes by RockOfFire and Akatsuzi       https://github.com/Suzie1/ComfyUI_Comfyroll_CustomNodes
# for ComfyUI                                             https://github.com/comfyanonymous/ComfyUI
#---------------------------------------------------------------------------------------------------------------------#

import torch
import numpy as np
import os
import sys
import io
import comfy.sd
from PIL import Image
from PIL.PngImagePlugin import PngInfo
import json
import folder_paths
import typing as tg
import random
from .graphics_functions import random_hex_color, random_rgb
from ..categories import icons

sys.path.insert(0, os.path.join(os.path.dirname(os.path.realpath(__file__)), "comfy"))

#---------------------------------------------------------------------------------------------------------------------#
# Aspect Ratio Nodes
#---------------------------------------------------------------------------------------------------------------------#
class CR_AspectRatioSD15:
    def __init__(self):
        pass

    @classmethod
    def INPUT_TYPES(s):
    
        aspect_ratios = ["custom",
                         "1:1 square 512x512",
                         "1:1 square 1024x1024",
                         "2:3 portrait 512x768",
                         "3:4 portrait 512x682",
                         "3:2 landscape 768x512",
                         "4:3 landscape 682x512",
                         "16:9 cinema 910x512",
                         "1.85:1 cinema 952x512",
                         "2:1 cinema 1024x512",
                         "2.39:1 anamorphic 1224x512"]
               
        return {
            "required": {
                "width": ("INT", {"default": 512, "min": 64, "max": 8192}),
                "height": ("INT", {"default": 512, "min": 64, "max": 8192}),
                "aspect_ratio": (aspect_ratios,),
                "swap_dimensions": (["Off", "On"],),
<<<<<<< HEAD
                "upscale_factor": ("FLOAT", {"default": 1.0, "min": 0.1, "max": 100.0, "step":0.1}),
=======
                "upscale_factor": ("FLOAT", {"default": 1, "min": 0.1, "max": 100, "step": 0.1}),
>>>>>>> 2b4bdaa5
                "batch_size": ("INT", {"default": 1, "min": 1, "max": 64})
            }
        }
    RETURN_TYPES = ("INT", "INT", "FLOAT", "INT", "LATENT", "STRING", )
    RETURN_NAMES = ("width", "height", "upscale_factor", "batch_size", "empty_latent", "show_help", )
    FUNCTION = "Aspect_Ratio"
    CATEGORY = icons.get("Comfyroll/Aspect Ratio")

    def Aspect_Ratio(self, width, height, aspect_ratio, swap_dimensions, upscale_factor, batch_size):
        if aspect_ratio == "2:3 portrait 512x768":
            width, height = 512, 768
        elif aspect_ratio == "3:2 landscape 768x512":
            width, height = 768, 512
        elif aspect_ratio == "1:1 square 512x512":
            width, height = 512, 512
        elif aspect_ratio == "1:1 square 1024x1024":
            width, height = 1024, 1024
        elif aspect_ratio == "16:9 cinema 910x512":
            width, height = 910, 512
        elif aspect_ratio == "3:4 portrait 512x682":
            width, height = 512, 682
        elif aspect_ratio == "4:3 landscape 682x512":
            width, height = 682, 512
        elif aspect_ratio == "1.85:1 cinema 952x512":            
            width, height = 952, 512
        elif aspect_ratio == "2:1 cinema 1024x512":
            width, height = 1024, 512
        elif aspect_ratio == "2.39:1 anamorphic 1224x512":
            width, height = 1224, 512

        if swap_dimensions == "On":
<<<<<<< HEAD
            width, height = height, width
           
=======
            temp = width
            width = height
            height = temp

>>>>>>> 2b4bdaa5
        latent = torch.zeros([batch_size, 4, height // 8, width // 8])

        show_help = "https://github.com/Suzie1/ComfyUI_Comfyroll_CustomNodes/wiki/Aspect-Ratio-Nodes#cr-sd15-aspect-ratio"
           
        return(width, height, upscale_factor, batch_size, {"samples":latent}, show_help, )   

#---------------------------------------------------------------------------------------------------------------------#
class CR_SDXLAspectRatio:
    def __init__(self):
        pass

    @classmethod
    def INPUT_TYPES(s):
    
        aspect_ratios = ["custom",
                                  "1:1 square 1024x1024",
                                  "3:4 portrait 896x1152",
                                  "5:8 portrait 832x1216",
                                  "9:16 portrait 768x1344",
                                  "9:21 portrait 640x1536",
                                  "4:3 landscape 1152x896",
                                  "3:2 landscape 1216x832",
                                  "16:9 landscape 1344x768",
                                  "21:9 landscape 1536x640"]
        
        return {
            "required": {
                "width": ("INT", {"default": 1024, "min": 64, "max": 8192}),
                "height": ("INT", {"default": 1024, "min": 64, "max": 8192}),
                "aspect_ratio": (aspect_ratios,),
                "swap_dimensions": (["Off", "On"],),
<<<<<<< HEAD
                "upscale_factor": ("FLOAT", {"default": 1.0, "min": 0.1, "max": 100.0, "step":0.1}),
=======
                "upscale_factor": ("FLOAT", {"default": 1, "min": 0.1, "max": 100, "step": 0.1}),
>>>>>>> 2b4bdaa5
                "batch_size": ("INT", {"default": 1, "min": 1, "max": 64})
            }
        }
    RETURN_TYPES = ("INT", "INT", "FLOAT", "INT", "LATENT", "FLOAT", "STRING", )
    RETURN_NAMES = ("width", "height", "upscale_factor", "batch_size", "empty_latent", "show_help", )
    FUNCTION = "Aspect_Ratio"
    CATEGORY = icons.get("Comfyroll/Aspect Ratio")

    def Aspect_Ratio(self, width, height, aspect_ratio, swap_dimensions, upscale_factor, batch_size):
        if aspect_ratio == "1:1 square 1024x1024":
            width, height = 1024, 1024
        elif aspect_ratio == "3:4 portrait 896x1152":
            width, height = 896, 1152
        elif aspect_ratio == "5:8 portrait 832x1216":
            width, height = 832, 1216
        elif aspect_ratio == "9:16 portrait 768x1344":
            width, height = 768, 1344
        elif aspect_ratio == "9:21 portrait 640x1536":
            width, height = 640, 1536
        elif aspect_ratio == "4:3 landscape 1152x896":
            width, height = 1152, 896
        elif aspect_ratio == "3:2 landscape 1216x832":
            width, height = 1216, 832
        elif aspect_ratio == "16:9 landscape 1344x768":
            width, height = 1344, 768
        elif aspect_ratio == "21:9 landscape 1536x640":
            width, height = 1536, 640

        if swap_dimensions == "On":
<<<<<<< HEAD
            width, height = height, width
             
=======
            temp = width
            width = height
            height = temp

>>>>>>> 2b4bdaa5
        latent = torch.zeros([batch_size, 4, height // 8, width // 8])

        show_help = "https://github.com/Suzie1/ComfyUI_Comfyroll_CustomNodes/wiki/Aspect-Ratio-Nodes#cr-sdxl-aspect-ratio"
           
        return(width, height, upscale_factor, batch_size, {"samples":latent}, show_help, )  

#---------------------------------------------------------------------------------------------------------------------#
class CR_AspectRatio:
    def __init__(self):
        pass

    @classmethod
    def INPUT_TYPES(s):
    
        aspect_ratios = ["custom",
                         "SD1.5 - 1:1 square 512x512",
                         "SD1.5 - 2:3 portrait 512x768",
                         "SD1.5 - 3:4 portrait 512x682",
                         "SD1.5 - 3:2 landscape 768x512",
                         "SD1.5 - 4:3 landscape 682x512",
                         "SD1.5 - 16:9 cinema 910x512",
                         "SD1.5 - 1.85:1 cinema 952x512",
                         "SD1.5 - 2:1 cinema 1024x512",
                         "SDXL - 1:1 square 1024x1024",
                         "SDXL - 3:4 portrait 896x1152",
                         "SDXL - 5:8 portrait 832x1216",
                         "SDXL - 9:16 portrait 768x1344",
                         "SDXL - 9:21 portrait 640x1536",
                         "SDXL - 4:3 landscape 1152x896",
                         "SDXL - 3:2 landscape 1216x832",
                         "SDXL - 16:9 landscape 1344x768",
                         "SDXL - 21:9 landscape 1536x640"]
               
        return {
            "required": {
                "width": ("INT", {"default": 1024, "min": 64, "max": 8192}),
                "height": ("INT", {"default": 1024, "min": 64, "max": 8192}),
                "aspect_ratio": (aspect_ratios,),
                "swap_dimensions": (["Off", "On"],),
<<<<<<< HEAD
                "upscale_factor": ("FLOAT", {"default": 1.0, "min": 0.1, "max": 100.0, "step":0.1}),
                "prescale_factor": ("FLOAT", {"default": 1.0, "min": 0.1, "max": 100.0, "step":0.1}),
=======
                "upscale_factor": ("FLOAT", {"default": 1, "min": 0.1, "max": 100, "step": 0.1}),
                "prescale_factor": ("FLOAT", {"default": 1, "min": 0.1, "max": 100, "step": 0.1}),
>>>>>>> 2b4bdaa5
                "batch_size": ("INT", {"default": 1, "min": 1, "max": 64})
            }
        }
    RETURN_TYPES = ("INT", "INT", "FLOAT", "FLOAT", "INT", "LATENT", "STRING", )
    RETURN_NAMES = ("width", "height", "upscale_factor", "prescale_factor", "batch_size", "empty_latent", "show_help", )
    FUNCTION = "Aspect_Ratio"
    CATEGORY = icons.get("Comfyroll/Aspect Ratio")

    def Aspect_Ratio(self, width, height, aspect_ratio, swap_dimensions, upscale_factor, prescale_factor, batch_size):
        
        # SD1.5
        if aspect_ratio == "SD1.5 - 1:1 square 512x512":
            width, height = 512, 512
        elif aspect_ratio == "SD1.5 - 2:3 portrait 512x768":
            width, height = 512, 768
        elif aspect_ratio == "SD1.5 - 16:9 cinema 910x512":
            width, height = 910, 512
        elif aspect_ratio == "SD1.5 - 3:4 portrait 512x682":
            width, height = 512, 682
        elif aspect_ratio == "SD1.5 - 3:2 landscape 768x512":
            width, height = 768, 512    
        elif aspect_ratio == "SD1.5 - 4:3 landscape 682x512":
            width, height = 682, 512
        elif aspect_ratio == "SD1.5 - 1.85:1 cinema 952x512":            
            width, height = 952, 512
        elif aspect_ratio == "SD1.5 - 2:1 cinema 1024x512":
            width, height = 1024, 512
        elif aspect_ratio == "SD1.5 - 2.39:1 anamorphic 1224x512":
            width, height = 1224, 512 
        # SDXL   
        if aspect_ratio == "SDXL - 1:1 square 1024x1024":
            width, height = 1024, 1024
        elif aspect_ratio == "SDXL - 3:4 portrait 896x1152":
            width, height = 896, 1152
        elif aspect_ratio == "SDXL - 5:8 portrait 832x1216":
            width, height = 832, 1216
        elif aspect_ratio == "SDXL - 9:16 portrait 768x1344":
            width, height = 768, 1344
        elif aspect_ratio == "SDXL - 9:21 portrait 640x1536":
            width, height = 640, 1536
        elif aspect_ratio == "SDXL - 4:3 landscape 1152x896":
            width, height = 1152, 896
        elif aspect_ratio == "SDXL - 3:2 landscape 1216x832":
            width, height = 1216, 832
        elif aspect_ratio == "SDXL - 16:9 landscape 1344x768":
            width, height = 1344, 768
        elif aspect_ratio == "SDXL - 21:9 landscape 1536x640":
            width, height = 1536, 640                
        
        if swap_dimensions == "On":
<<<<<<< HEAD
            width, height = height, width
        
        width = int(width*prescale_factor)
        height = int(height*prescale_factor)
        
=======
            temp = width
            width = height
            height = temp

        width = int(width*prescale_factor)
        height = int(height*prescale_factor)
           
>>>>>>> 2b4bdaa5
        latent = torch.zeros([batch_size, 4, height // 8, width // 8])

        show_help = "https://github.com/Suzie1/ComfyUI_Comfyroll_CustomNodes/wiki/Aspect-Ratio-Nodes#cr-aspect-ratio"
           
        return(width, height, upscale_factor, prescale_factor, batch_size, {"samples":latent}, show_help, )    
#---------------------------------------------------------------------------------------------------------------------#
# Other Nodes
#---------------------------------------------------------------------------------------------------------------------#
class CR_ImageOutput:
    def __init__(self):
        self.output_dir = folder_paths.get_output_directory()
        self.type = "output"

    @classmethod
    def INPUT_TYPES(s):
        return {"required": 
                    {"images": ("IMAGE", ),
                    "output_type": (["Preview", "Save"],),
                     "filename_prefix": ("STRING", {"default": "ComfyUI"})},
                "hidden": {"prompt": "PROMPT", "extra_pnginfo": "EXTRA_PNGINFO"},
                "optional": {
                    "trigger": ("BOOLEAN", {"default": False},),}
                }

    RETURN_TYPES = ("BOOLEAN", )
    RETURN_NAMES = ("trigger", )
    FUNCTION = "save_images"
    OUTPUT_NODE = True
    CATEGORY = icons.get("Comfyroll/Other")

    def save_images(self, images, filename_prefix="ComfyUI", trigger = False, output_type = "Preview", prompt=None, extra_pnginfo=None):
        def map_filename(filename):
            prefix_len = len(os.path.basename(filename_prefix))
            prefix = filename[:prefix_len + 1]
            try:
                digits = int(filename[prefix_len + 1:].split('_')[0])
            except:
                digits = 0
            return (digits, prefix)

        def compute_vars(input):
            input = input.replace("%width%", str(images[0].shape[1]))
            input = input.replace("%height%", str(images[0].shape[0]))
            return input

        if output_type == "Save":
            self.output_dir = folder_paths.get_output_directory()
            self.type = "output"
        elif output_type == "Preview":
            self.output_dir = folder_paths.get_temp_directory()
            self.type = "temp"

        filename_prefix = compute_vars(filename_prefix)

        subfolder = os.path.dirname(os.path.normpath(filename_prefix))
        filename = os.path.basename(os.path.normpath(filename_prefix))

        full_output_folder = os.path.join(self.output_dir, subfolder)

        if os.path.commonpath((self.output_dir, os.path.abspath(full_output_folder))) != self.output_dir:
            return {}

        try:
            counter = max(filter(lambda a: a[1][:-1] == filename and a[1][-1] == "_", map(map_filename, os.listdir(full_output_folder))))[0] + 1
        except ValueError:
            counter = 1
        except FileNotFoundError:
            os.makedirs(full_output_folder, exist_ok=True)
            counter = 1

        results = list()
        for image in images:
            i = 255. * image.cpu().numpy()
            img = Image.fromarray(np.clip(i, 0, 255).astype(np.uint8))
            metadata = PngInfo()
            if prompt is not None:
                metadata.add_text("prompt", json.dumps(prompt))
            if extra_pnginfo is not None:
                for x in extra_pnginfo:
                    metadata.add_text(x, json.dumps(extra_pnginfo[x]))

            file = f"{filename}_{counter:05}_.png"
            img.save(os.path.join(full_output_folder, file), pnginfo=metadata, compress_level=4)
            results.append({
                "filename": file,
                "subfolder": subfolder,
                "type": self.type
            })
            counter += 1

        show_help = "https://github.com/Suzie1/ComfyUI_Comfyroll_CustomNodes/wiki/Other-Nodes#cr-image-output"

        return { "ui": { "images": results }, "result": (trigger,) }


#---------------------------------------------------------------------------------------------------------------------#
class CR_IntegerMultipleOf:
    def __init__(self):
        pass
        
    @classmethod
    def INPUT_TYPES(cls):
        return {
            "required": {
                "integer": ("INT", {"default": 1, "min": -18446744073709551615, "max": 18446744073709551615}),
                "multiple": ("FLOAT", {"default": 8, "min": 1, "max": 18446744073709551615}),
            }
        }
    
    RETURN_TYPES =("INT", "STRING", )
    RETURN_NAMES =("INT", "show_help", )
    FUNCTION = "int_multiple_of"    
    CATEGORY = icons.get("Comfyroll/Other")
    
    def int_multiple_of(self, integer, multiple=8):
        show_help = "https://github.com/Suzie1/ComfyUI_Comfyroll_CustomNodes/wiki/Other-Nodes#cr-integer-multiple"
        if multiple == 0:
            return (int(integer), show_help, )
        integer = integer * multiple        
        return (int(integer), show_help, )

#---------------------------------------------------------------------------------------------------------------------#
class CR_Seed:
    def __init__(self):
        pass

    @classmethod
    def INPUT_TYPES(s):
        return {"required": {"seed": ("INT", {"default": 0, "min": 0, "max": 0xffffffffffffffff})}}

    RETURN_TYPES = ("INT", "STRING", )
    RETURN_NAMES = ("seed", "show_help", )
    FUNCTION = "seedint"
    OUTPUT_NODE = True
    CATEGORY = icons.get("Comfyroll/Other")

    @staticmethod
    def seedint(seed):
        show_help = "https://github.com/Suzie1/ComfyUI_Comfyroll_CustomNodes/wiki/Other-Nodes#cr-seed"
        return (seed, show_help,)

#---------------------------------------------------------------------------------------------------------------------#
class CR_LatentBatchSize:

    def __init__(self):
        pass

    @classmethod
    def INPUT_TYPES(s):
        return {"required": {"latent": ("LATENT", ),
                             "batch_size": ("INT", {"default": 2, "min": 1, "max": 16, "step": 1}),
                            }
               }

    RETURN_TYPES = ("LATENT", )
    FUNCTION = "batchsize"
    CATEGORY = icons.get("Comfyroll/Other")

    def batchsize(self, latent: tg.Sequence[tg.Mapping[tg.Text, torch.Tensor]], batch_size: int):
        samples = latent['samples']
        shape = samples.shape

        sample_list = [samples] + [
            torch.clone(samples) for _ in range(batch_size - 1)
        ]

        show_help = "https://github.com/Suzie1/ComfyUI_Comfyroll_CustomNodes/wiki/Other-Nodes#cr-latent-batch-size"

        return ({
            'samples': torch.cat(sample_list),
        }, )

#---------------------------------------------------------------------------------------------------------------------#
class CR_PromptText:
    @classmethod
    def INPUT_TYPES(s):
        return {"required": {"prompt": ("STRING", {"default": "prompt", "multiline": True})}}

    RETURN_TYPES = ("STRING", "STRING", )
    RETURN_NAMES = ("prompt", "show_help", )
    FUNCTION = "get_value"
    CATEGORY = icons.get("Comfyroll/Other")

    def get_value(self, prompt):
        show_help = "https://github.com/Suzie1/ComfyUI_Comfyroll_CustomNodes/wiki/Other-Nodes#cr-prompt-text"
        return (prompt, show_help, )

#---------------------------------------------------------------------------------------------------------------------#
class CR_SplitString:

    @classmethod
    def INPUT_TYPES(s):  
    
        return {"required": {"text": ("STRING", {"multiline": False, "default": "text"}),
                             "delimiter": ("STRING", {"multiline": False, "default": ","}), 
                }
        }

    RETURN_TYPES = ("STRING", "STRING", "STRING", "STRING", "STRING", )
    RETURN_NAMES = ("string_1", "string_2", "string_3", "string_4", "show_help", )    
    FUNCTION = "split"
    CATEGORY = icons.get("Comfyroll/Other")

    def split(self, text, delimiter):

        # Split the text string
        parts = text.split(delimiter)
        strings = [part.strip() for part in parts[:4]]
        string_1, string_2, string_3, string_4 = strings + [""] * (4 - len(strings))            

        show_help = "https://github.com/Suzie1/ComfyUI_Comfyroll_CustomNodes/wiki/Other-Nodes#cr-split-string"

        return (string_1, string_2, string_3, string_4, show_help, )

#---------------------------------------------------------------------------------------------------------------------#
class CR_Value:

    @classmethod
    def INPUT_TYPES(s):  
        return {"required": {"value": ("FLOAT", {"default": 1.0,},)}}

    RETURN_TYPES = ("FLOAT", "INT", "STRING", )
    RETURN_NAMES = ("FLOAT", "INT", "show_help", )
    CATEGORY = icons.get("Comfyroll/Other")
    FUNCTION = "get_value"

    def get_value(self, value):
        show_help = "https://github.com/Suzie1/ComfyUI_Comfyroll_CustomNodes/wiki/Other-Nodes#cr-value"
        return (float(value), int(value), show_help, )

#---------------------------------------------------------------------------------------------------------------------#
class CR_ConditioningMixer:

    @classmethod
    def INPUT_TYPES(s):
    
        mix_methods = ["Combine", "Average", "Concatenate"]
        
        return {"required":
                    {"conditioning_1": ("CONDITIONING", ),
                     "conditioning_2": ("CONDITIONING", ),      
                     "mix_method": (mix_methods, ),
                     "average_strength": ("FLOAT", {"default": 0.5, "min": 0.0, "max": 1.0, "step": 0.01}),
                    }
               }

    RETURN_TYPES = ("CONDITIONING", "STRING", )
    RETURN_NAMES = ("CONDITIONING", "show_help", )
    FUNCTION = "conditioning"
    CATEGORY = icons.get("Comfyroll/Other")
    
    def conditioning(self, mix_method, conditioning_1, conditioning_2, average_strength):

        conditioning_from = conditioning_1
        conditioning_to = conditioning_2
        conditioning_to_strength = average_strength

        show_help = "https://github.com/Suzie1/ComfyUI_Comfyroll_CustomNodes/wiki/Other-Nodes#cr-conditioning-mixer"
    
        if mix_method == "Combine":
            return (conditioning_1 + conditioning_2, show_help, )

        if mix_method == "Average":
        
            out = []

            if len(conditioning_from) > 1:
                print("Warning: ConditioningAverage conditioning_from contains more than 1 cond, only the first one will actually be applied to conditioning_to.")

            cond_from = conditioning_from[0][0]
            pooled_output_from = conditioning_from[0][1].get("pooled_output", None)

            for i in range(len(conditioning_to)):
                t1 = conditioning_to[i][0]
                pooled_output_to = conditioning_to[i][1].get("pooled_output", pooled_output_from)
                t0 = cond_from[:,:t1.shape[1]]
                if t0.shape[1] < t1.shape[1]:
                    t0 = torch.cat([t0] + [torch.zeros((1, (t1.shape[1] - t0.shape[1]), t1.shape[2]))], dim=1)

                tw = torch.mul(t1, conditioning_to_strength) + torch.mul(t0, (1.0 - conditioning_to_strength))
                t_to = conditioning_to[i][1].copy()
                if pooled_output_from is not None and pooled_output_to is not None:
                    t_to["pooled_output"] = torch.mul(pooled_output_to, conditioning_to_strength) + torch.mul(pooled_output_from, (1.0 - conditioning_to_strength))
                elif pooled_output_from is not None:
                    t_to["pooled_output"] = pooled_output_from

                n = [tw, t_to]
                out.append(n)
            return (out, show_help, )

        if mix_method == "Concatenate":
        
            out = []

            if len(conditioning_from) > 1:
                print("Warning: ConditioningConcat conditioning_from contains more than 1 cond, only the first one will actually be applied to conditioning_to.")

            cond_from = conditioning_from[0][0]

            for i in range(len(conditioning_to)):
                t1 = conditioning_to[i][0]
                tw = torch.cat((t1, cond_from),1)
                n = [tw, conditioning_to[i][1].copy()]
                out.append(n)
            return (out, show_help, )
            
#---------------------------------------------------------------------------------------------------------------------#
class CR_SelectModel:
    
    @classmethod
    def INPUT_TYPES(cls):
    
        checkpoint_files = ["None"] + folder_paths.get_filename_list("checkpoints")
        
        return {"required": {"ckpt_name1": (checkpoint_files,),
                             "ckpt_name2": (checkpoint_files,),
                             "ckpt_name3": (checkpoint_files,),
                             "ckpt_name4": (checkpoint_files,),
                             "ckpt_name5": (checkpoint_files,),
                             "select_model": ("INT", {"default": 1, "min": 1, "max": 5}),
                            }    
               }


    RETURN_TYPES = ("MODEL", "CLIP", "VAE", "STRING", "STRING", )
    RETURN_NAMES = ("MODEL", "CLIP", "VAE", "ckpt_name", "show_help", )
    FUNCTION = "select_model"
    CATEGORY = icons.get("Comfyroll/Other")

    def select_model(self, ckpt_name1, ckpt_name2, ckpt_name3, ckpt_name4, ckpt_name5, select_model):
    
        # Initialise the list
        model_list = list()
    
        if select_model == 1:
            model_name = ckpt_name1
        elif select_model == 2:
            model_name = ckpt_name2
        elif select_model == 3:
            model_name = ckpt_name3
        elif select_model == 4:
            model_name = ckpt_name4
        elif select_model == 5:
            model_name = ckpt_name5
            
        if  model_name == "None":
            print(f"CR Select Model: No model selected")
            return()

        ckpt_path = folder_paths.get_full_path("checkpoints", model_name)
        model, clip, vae, clipvision = comfy.sd.load_checkpoint_guess_config(ckpt_path, output_vae=True, output_clip=True,
                                                     embedding_directory=folder_paths.get_folder_paths("embeddings"))
            
        show_help = "https://github.com/Suzie1/ComfyUI_Comfyroll_CustomNodes/wiki/Other-Nodes#cr-select-model"
            
        return (model, clip, vae, model_name, show_help, )

#---------------------------------------------------------------------------------------------------------------------#
class CR_RandomHexColor:
    
    @classmethod
    def INPUT_TYPES(cls):
        
        return {"required": {"seed": ("INT", {"default": 0, "min": 0, "max": 0xffffffffffffffff}),}}

    RETURN_TYPES = ("STRING", "STRING", "STRING", "STRING", "STRING", )
    RETURN_NAMES = ("hex_color1", "hex_color2", "hex_color3", "hex_color4", "show_help", )
    OUTPUT_NODE = True
    FUNCTION = "get_colors"
    CATEGORY = icons.get("Comfyroll/Graphics/Utilty")

    def get_colors(self, seed):
    
        # Set the seed
        random.seed(seed)
    
        hex_color1 = random_hex_color()
        hex_color2 = random_hex_color()
        hex_color3 = random_hex_color()
        hex_color4 = random_hex_color()
        
        show_help = "https://github.com/Suzie1/ComfyUI_Comfyroll_CustomNodes/wiki/Other-Nodes#cr-random-hex-color"
             
        return (hex_color1, hex_color2, hex_color3, hex_color4, show_help, )

#---------------------------------------------------------------------------------------------------------------------#
class CR_RandomRGB:
    
    @classmethod
    def INPUT_TYPES(cls):
        
        return {"required": {"seed": ("INT", {"default": 0, "min": 0, "max": 0xffffffffffffffff}),}}

    RETURN_TYPES = ("STRING", "STRING", "STRING", "STRING", "STRING", )
    RETURN_NAMES = ("rgb_1", "rgb_2", "rgb_3", "rgb_4", "show_help", )
    OUTPUT_NODE = True
    FUNCTION = "get_colors"
    CATEGORY = icons.get("Comfyroll/Graphics/Utilty")

    def get_colors(self, seed):
    
        # Set the seed
        random.seed(seed)
    
        rgb_1 = random_rgb()
        rgb_2 = random_rgb()
        rgb_3 = random_rgb()
        rgb_4 = random_rgb()
        
        show_help = "https://github.com/Suzie1/ComfyUI_Comfyroll_CustomNodes/wiki/Other-Nodes#cr-random-rgb"
             
        return (rgb_1, rgb_2, rgb_3, rgb_4, show_help, )
                     
#---------------------------------------------------------------------------------------------------------------------#
# MAPPINGS
#---------------------------------------------------------------------------------------------------------------------#
# For reference only, actual mappings are in __init__.py
'''
NODE_CLASS_MAPPINGS = {
    ### Aspect ratio
    "CR SD1.5 Aspect Ratio": CR_AspectRatioSD15,
    "CR SDXL Aspect Ratio":CR_SDXLAspectRatio,
    "CR Aspect Ratio": CR_AspectRatio,
    ### Other
    "CR Image Output": CR_ImageOutput,
    "CR Integer Multiple": CR_IntegerMultipleOf,
    "CR Latent Batch Size":CR_LatentBatchSize
    "CR Seed":CR_Seed,
    "CR Prompt Text":CR_PromptText,
    "CR Split String":CR_SplitString,
    "CR Value": CR_Value,
    "CR Conditioning Mixer":CR_ConditioningMixer,
    "CR Select Model": CR_SelectModel, 
    "CR Random Hex Color": CR_RandomHexColor,
    "CR Random RGB": CR_RandomRGB,     
}
'''
<|MERGE_RESOLUTION|>--- conflicted
+++ resolved
@@ -48,12 +48,7 @@
                 "height": ("INT", {"default": 512, "min": 64, "max": 8192}),
                 "aspect_ratio": (aspect_ratios,),
                 "swap_dimensions": (["Off", "On"],),
-<<<<<<< HEAD
                 "upscale_factor": ("FLOAT", {"default": 1.0, "min": 0.1, "max": 100.0, "step":0.1}),
-=======
-                "upscale_factor": ("FLOAT", {"default": 1, "min": 0.1, "max": 100, "step": 0.1}),
->>>>>>> 2b4bdaa5
-                "batch_size": ("INT", {"default": 1, "min": 1, "max": 64})
             }
         }
     RETURN_TYPES = ("INT", "INT", "FLOAT", "INT", "LATENT", "STRING", )
@@ -84,15 +79,8 @@
             width, height = 1224, 512
 
         if swap_dimensions == "On":
-<<<<<<< HEAD
             width, height = height, width
-           
-=======
-            temp = width
-            width = height
-            height = temp
-
->>>>>>> 2b4bdaa5
+
         latent = torch.zeros([batch_size, 4, height // 8, width // 8])
 
         show_help = "https://github.com/Suzie1/ComfyUI_Comfyroll_CustomNodes/wiki/Aspect-Ratio-Nodes#cr-sd15-aspect-ratio"
@@ -124,11 +112,7 @@
                 "height": ("INT", {"default": 1024, "min": 64, "max": 8192}),
                 "aspect_ratio": (aspect_ratios,),
                 "swap_dimensions": (["Off", "On"],),
-<<<<<<< HEAD
                 "upscale_factor": ("FLOAT", {"default": 1.0, "min": 0.1, "max": 100.0, "step":0.1}),
-=======
-                "upscale_factor": ("FLOAT", {"default": 1, "min": 0.1, "max": 100, "step": 0.1}),
->>>>>>> 2b4bdaa5
                 "batch_size": ("INT", {"default": 1, "min": 1, "max": 64})
             }
         }
@@ -158,15 +142,8 @@
             width, height = 1536, 640
 
         if swap_dimensions == "On":
-<<<<<<< HEAD
             width, height = height, width
              
-=======
-            temp = width
-            width = height
-            height = temp
-
->>>>>>> 2b4bdaa5
         latent = torch.zeros([batch_size, 4, height // 8, width // 8])
 
         show_help = "https://github.com/Suzie1/ComfyUI_Comfyroll_CustomNodes/wiki/Aspect-Ratio-Nodes#cr-sdxl-aspect-ratio"
@@ -206,13 +183,8 @@
                 "height": ("INT", {"default": 1024, "min": 64, "max": 8192}),
                 "aspect_ratio": (aspect_ratios,),
                 "swap_dimensions": (["Off", "On"],),
-<<<<<<< HEAD
                 "upscale_factor": ("FLOAT", {"default": 1.0, "min": 0.1, "max": 100.0, "step":0.1}),
                 "prescale_factor": ("FLOAT", {"default": 1.0, "min": 0.1, "max": 100.0, "step":0.1}),
-=======
-                "upscale_factor": ("FLOAT", {"default": 1, "min": 0.1, "max": 100, "step": 0.1}),
-                "prescale_factor": ("FLOAT", {"default": 1, "min": 0.1, "max": 100, "step": 0.1}),
->>>>>>> 2b4bdaa5
                 "batch_size": ("INT", {"default": 1, "min": 1, "max": 64})
             }
         }
@@ -263,21 +235,11 @@
             width, height = 1536, 640                
         
         if swap_dimensions == "On":
-<<<<<<< HEAD
             width, height = height, width
         
-        width = int(width*prescale_factor)
-        height = int(height*prescale_factor)
-        
-=======
-            temp = width
-            width = height
-            height = temp
-
         width = int(width*prescale_factor)
         height = int(height*prescale_factor)
            
->>>>>>> 2b4bdaa5
         latent = torch.zeros([batch_size, 4, height // 8, width // 8])
 
         show_help = "https://github.com/Suzie1/ComfyUI_Comfyroll_CustomNodes/wiki/Aspect-Ratio-Nodes#cr-aspect-ratio"
