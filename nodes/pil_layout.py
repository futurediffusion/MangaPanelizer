#---------------------------------------------------------------------------------------------------------------------#
# Comfyroll Custom Nodes by RockOfFire and Akatsuzi     https://github.com/RockOfFire/ComfyUI_Comfyroll_CustomNodes                             
# for ComfyUI                                           https://github.com/comfyanonymous/ComfyUI                                               
#---------------------------------------------------------------------------------------------------------------------#

import numpy as np
import torch
import os 
from PIL import Image, ImageDraw, ImageOps, ImageFont
from ..categories import icons
from ..config import color_mapping, COLORS
from .graphics_functions import (hex_to_rgb,
                                 get_color_values,
                                 text_panel,
                                 combine_images,
                                 apply_outline_and_border,
                                 get_font_size,
<<<<<<< HEAD
                                 draw_text_on_image)   
=======
                                 draw_text_on_image) 
>>>>>>> 76406ab5

font_dir = os.path.join(os.path.dirname(os.path.dirname(os.path.realpath(__file__))), "fonts")       
file_list = [f for f in os.listdir(font_dir) if os.path.isfile(os.path.join(font_dir, f)) and f.lower().endswith(".ttf")]

#try:
#    import Markdown
#except ImportError:
#    import pip
#    pip.main(['install', 'Markdown'])

#---------------------------------------------------------------------------------------------------------------------#
        
ALIGN_OPTIONS = ["top", "center", "bottom"]                 
ROTATE_OPTIONS = ["text center", "image center"]
JUSTIFY_OPTIONS = ["left", "center", "right"]
PERSPECTIVE_OPTIONS = ["top", "bottom", "left", "right"]

#---------------------------------------------------------------------------------------------------------------------#

def tensor2pil(image):
    return Image.fromarray(np.clip(255. * image.cpu().numpy().squeeze(), 0, 255).astype(np.uint8))

def pil2tensor(image):
    return torch.from_numpy(np.array(image).astype(np.float32) / 255.0).unsqueeze(0) 
  
#---------------------------------------------------------------------------------------------------------------------#
class CR_SimpleMemeTemplate:
    
    @classmethod
    def INPUT_TYPES(s):

        font_dir = os.path.join(os.path.dirname(os.path.dirname(os.path.realpath(__file__))), "fonts")       
        file_list = [f for f in os.listdir(font_dir) if os.path.isfile(os.path.join(font_dir, f)) and f.lower().endswith(".ttf")]
        bar_opts = ["no bars", "top", "bottom", "top and bottom"]
        colors = COLORS[1:]
        simple_meme_presets = ["custom",
                               "One Does Not Simply ... MEME IN COMFY",
                               "This is fine.",
                               "Good Morning ... No Such Thing!"]        
        
        return {"required": {
                "image": ("IMAGE",),
                "preset": (simple_meme_presets,),   
                "text_top": ("STRING", {"multiline": True, "default": "text_top"}),
                "text_bottom": ("STRING", {"multiline": True, "default": "text_bottom"}),
                "font_name": (file_list,),
                "max_font_size": ("INT", {"default": 150, "min": 20, "max": 500}),
                "font_color": (colors,),
                "font_outline": (["none", "thin", "thick", "extra thick"],),
                "bar_color": (colors,),
                "bar_options": (bar_opts,),
                }        
    }

    RETURN_TYPES = ("IMAGE", "STRING", )
    RETURN_NAMES = ("image", "show_help", )
    FUNCTION = "make_meme"
    CATEGORY = icons.get("Comfyroll/Graphics/Template")

    def make_meme(self, image, preset,
                  text_top, text_bottom,
                  font_name, max_font_size, font_color, font_outline,
                  bar_color, bar_options):

        text_color = color_mapping.get(font_color, (0, 0, 0))  # Default to black if the color is not found
        
        # Convert tensor images
        image_3d = image[0, :, :, :]

        # Calculate the height factor
        if bar_options == "top":
            height_factor = 1.2
        elif bar_options == "bottom":
            height_factor = 1.2
        elif bar_options == "top and bottom":
            height_factor = 1.4
        else:
            height_factor = 1.0
        
        if preset == "One Does Not Simply ... MEME IN COMFY":
            text_top = "One Does Not Simply"
            text_bottom = "MEME IN COMFY"
        if preset == "This is fine.":
            text_top = "This is fine."
            text_bottom = ""            
        if preset == "Good Morning ... No Such Thing!":
            text_top = "Good Morning"
            text_bottom = "\"No Such Thing!\""  
        
        # Create PIL images for the image and text bars
        back_image = tensor2pil(image_3d)   
        size = back_image.width, int(back_image.height * height_factor)
        result_image = Image.new("RGB", size)

        # Define font settings
        #font_file = "fonts\\" + str(font_name)
        font_file = os.path.join("fonts", font_name)
        resolved_font_path = os.path.join(os.path.dirname(os.path.dirname(os.path.realpath(__file__))), font_file)
    
        # Create the drawing context
        draw = ImageDraw.Draw(result_image)
 
        # Create two color bars at the top and bottom
        bar_width = back_image.width
        bar_height = back_image.height // 5    ### add parameter for this in adv node
        top_bar = Image.new("RGB", (bar_width, bar_height), bar_color)
        bottom_bar = Image.new("RGB", (bar_width, bar_height), bar_color)

        # Composite the result image onto the input image
        if bar_options == "top" or bar_options == "top and bottom":
            image_out = result_image.paste(back_image, (0, bar_height))
        else:
            image_out = result_image.paste(back_image, (0, 0))
        
        # Get the font size and draw the text
        if bar_options == "top" or bar_options == "top and bottom":
            result_image.paste(top_bar, (0, 0))
            font_top = get_font_size(draw, text_top, bar_width, bar_height, resolved_font_path, max_font_size)
            draw_text_on_image(draw, 0, bar_width, bar_height, text_top, font_top, text_color, font_outline)
            
        if bar_options == "bottom" or bar_options == "top and bottom":
            result_image.paste(bottom_bar, (0, (result_image.height - bar_height)))
            font_bottom = get_font_size(draw, text_bottom, bar_width, bar_height, resolved_font_path, max_font_size)
            if bar_options == "bottom":
                y_position = back_image.height
            else:
                y_position = bar_height + back_image.height
            draw_text_on_image(draw, y_position, bar_width, bar_height, text_bottom, font_bottom, text_color, font_outline)

        # Overlay text on image
        if bar_options == "bottom" and text_top > "":
            font_top = get_font_size(draw, text_top, bar_width, bar_height, resolved_font_path, max_font_size)
            draw_text_on_image(draw, 0, bar_width, bar_height, text_top, font_top, text_color, font_outline)

        if (bar_options == "top" or bar_options == "none") and text_bottom > "":
            font_bottom = get_font_size(draw, text_bottom, bar_width, bar_height, resolved_font_path, max_font_size)
            y_position = back_image.height
            draw_text_on_image(draw, y_position, bar_width, bar_height, text_bottom, font_bottom, text_color, font_outline)

        if bar_options == "no bars" and text_bottom > "":
            font_bottom = get_font_size(draw, text_bottom, bar_width, bar_height, resolved_font_path, max_font_size)
            y_position = back_image.height - bar_height
            draw_text_on_image(draw, y_position, bar_width, bar_height, text_bottom, font_bottom, text_color, font_outline)

        if bar_options == "no bars" and text_top > "":
            font_top = get_font_size(draw, text_top, bar_width, bar_height, resolved_font_path, max_font_size)
            draw_text_on_image(draw, 0, bar_width, bar_height, text_top, font_top, text_color, font_outline)
 
        show_help = """Help:
        
        The two text entry boxes are for the top and bottom text.
        these can be added either on a color bar or as an overlay.
        Both top and bottom text are optional.
        
        Only the first two lines will be used for top and bottom text.
        If you enter more than two lines any additional lines will be ignored.
        
        If you enter both top and bottom text and select a single bar (top or bottom),
        then one of texts will be ouput as overlay text.
        
        If you enter both top and bottom text and select no bars,
        then both texts will be ouput as overlay text."""
        
        image_out = np.array(result_image).astype(np.float32) / 255.0
        image_out = torch.from_numpy(image_out).unsqueeze(0)          
        
        # Convert the PIL image back to a torch tensor
        #return (pil2tensor(image_out), show_help, )
        return (image_out, show_help, )

#---------------------------------------------------------------------------------------------------------------------#
class CR_PageLayout:

    @classmethod
    def INPUT_TYPES(s):

        layout_options = ["header", "footer", "header and footer", "no header or footer"]               
        
        return {"required": {
                "layout_options": (layout_options,),
                "image_panel": ("IMAGE",),
                "header_height": ("INT", {"default": 0, "min": 0, "max": 1024}),
                "header_text": ("STRING", {"multiline": True, "default": "text"}),
                "header_align": (JUSTIFY_OPTIONS, ),
                "footer_height": ("INT", {"default": 0, "min": 0, "max": 1024}), 
                "footer_text": ("STRING", {"multiline": True, "default": "text"}),
                "footer_align": (JUSTIFY_OPTIONS, ),
                "font_name": (file_list,),
                "font_color": (COLORS,),
                "header_font_size": ("INT", {"default": 150, "min": 0, "max": 1024}),
                "footer_font_size": ("INT", {"default": 50, "min": 0, "max": 1024}),
                "border_thickness": ("INT", {"default": 0, "min": 0, "max": 1024}),
                "border_color": (COLORS[1:],),                
                "background_color": (COLORS,),
               },
                "optional": {
                "font_color_hex": ("STRING", {"multiline": False, "default": "#000000"}),
                "border_color_hex": ("STRING", {"multiline": False, "default": "#000000"}),
                "bg_color_hex": ("STRING", {"multiline": False, "default": "#000000"}),
               }
    }

    RETURN_TYPES = ("IMAGE", "STRING", )
    RETURN_NAMES = ("image", "show_help", )
    FUNCTION = "layout"
    CATEGORY = icons.get("Comfyroll/Graphics/Layout")
    
    def layout(self, layout_options, image_panel,
               border_thickness, border_color, background_color,
               header_height, header_text, header_align,
               footer_height, footer_text, footer_align,
               font_name, font_color,
               header_font_size, footer_font_size,
               font_color_hex='#000000', border_color_hex='#000000', bg_color_hex='#000000'):

        # Get RGB values for the text and background colors    
        font_color = get_color_values(font_color, font_color_hex, color_mapping)
        border_color = get_color_values(border_color, border_color_hex, color_mapping)
        bg_color = get_color_values(background_color, bg_color_hex, color_mapping)
                    
        main_panel = tensor2pil(image_panel)
        
        # Get image width and height        
        image_width = main_panel.width
        image_height = main_panel.height 

        # Set defaults
        margins = 50
        line_spacing = 0
        position_x = 0
        position_y = 0
        align = "center"
        rotation_angle = 0
        rotation_options = "image center"
        
        images = []
        
        ### Create text panels and add to images array       
        if layout_options == "header" or layout_options == "header and footer":
            header_panel = text_panel(image_width, header_height, header_text,
                                      font_name, header_font_size,
                                      font_color, background_color,
                                      margins, line_spacing,
                                      position_x, position_y,
                                      align, header_align,
                                      rotation_angle, rotation_options)
            images.append(header_panel)
        
        images.append(main_panel)
               
        if layout_options == "footer" or layout_options == "header and footer":        
            footer_panel = text_panel(image_width, footer_height, footer_text,
                                      font_name, footer_font_size,
                                      font_color, background_color,
                                      margins, line_spacing,
                                      position_x, position_y,
                                      align, footer_align,
                                      rotation_angle, rotation_options)
            images.append(footer_panel)                                                           
       
        combined_image = combine_images(images, 'vertical')

        # Add a border to the combined image
        if border_thickness > 0:
            combined_image = ImageOps.expand(combined_image, border_thickness, border_color)
            
        show_help = "example help text"

        return (pil2tensor(combined_image), show_help, )    
 
#---------------------------------------------------------------------------------------------------------------------#    
class CR_ImagePanel:

    @classmethod
    def INPUT_TYPES(s):

        directions = ["horizontal", "vertical"]               
        
        return {"required": {
                "image_1": ("IMAGE",),
                "border_thickness": ("INT", {"default": 0, "min": 0, "max": 1024}),
                "border_color": (COLORS,),
                "outline_thickness": ("INT", {"default": 0, "min": 0, "max": 1024}),
                "outline_color": (COLORS[1:],),
                "layout_direction": (directions,),
               },
                "optional": {
                "image_2": ("IMAGE",), 
                "image_3": ("IMAGE",),
                "image_4": ("IMAGE",),
                "border_color_hex": ("STRING", {"multiline": False, "default": "#000000"})                
               }
    }

    RETURN_TYPES = ("IMAGE", "STRING", )
    RETURN_NAMES = ("image", "show_help", )
    FUNCTION = "make_panel"
    CATEGORY = icons.get("Comfyroll/Graphics/Layout")
    
    def make_panel(self, image_1,
                   border_thickness, border_color,
                   outline_thickness, outline_color, 
                   layout_direction, image_2=None, image_3=None, image_4=None,
                   border_color_hex='#000000'):

        border_color = get_color_values(border_color, border_color_hex, color_mapping)

        # Convert PIL images to NumPy arrays
        images = []
        #image_1 = image_1[0, :, :, :]
        images.append(tensor2pil(image_1))
        if image_2 is not None:
            #image_2 = image_2[0, :, :, :]
            images.append(tensor2pil(image_2))
        if image_3 is not None:
            #image_3 = image_3[0, :, :, :]
            images.append(tensor2pil(image_3))
        if image_4 is not None:
            #image_4 = image_4[0, :, :, :]
            images.append(tensor2pil(image_4))
            
        # Apply borders and outlines to each image        
        images = apply_outline_and_border(images, outline_thickness, outline_color, border_thickness, border_color)

        combined_image = combine_images(images, layout_direction)

        show_help = "example help text"

        return (pil2tensor(combined_image), show_help, )   

#---------------------------------------------------------------------------------------------------------------------#
class CR_ImageGridPanel:

    @classmethod
    def INPUT_TYPES(s):

        directions = ["horizontal", "vertical"]               
        
        return {"required": {
                    "images": ("IMAGE",),
                    "border_thickness": ("INT", {"default": 0, "min": 0, "max": 1024}),
                    "border_color": (COLORS,),
                    "outline_thickness": ("INT", {"default": 0, "min": 0, "max": 1024}),
                    "outline_color": (COLORS[1:],),
                    "max_columns": ("INT", {"default": 5, "min": 0, "max": 256}), 
                },
                "optional": {
                    "border_color_hex": ("STRING", {"multiline": False, "default": "#000000"})                
                }
    }

    RETURN_TYPES = ("IMAGE", "STRING", )
    RETURN_NAMES = ("image", "show_help", )
    FUNCTION = "make_panel"
    CATEGORY = icons.get("Comfyroll/Graphics/Layout")
    
    def make_panel(self, images,
                   border_thickness, border_color,
                   outline_thickness, outline_color, 
                   max_columns, border_color_hex='#000000'):

        border_color = get_color_values(border_color, border_color_hex, color_mapping)

        # Convert PIL images to NumPy arrays
        images = [tensor2pil(image) for image in images]
            
        # Apply borders and outlines to each image
        images = apply_outline_and_border(images, outline_thickness, outline_color, border_thickness, border_color)

        # Calculate dimensions for the grid
        num_images = len(images)
        num_rows = (num_images - 1) // max_columns + 1
        combined_width = max(image.width for image in images) * min(max_columns, num_images)
        combined_height = max(image.height for image in images) * num_rows

        combined_image = Image.new('RGB', (combined_width, combined_height))

        x_offset, y_offset = 0, 0  # Initialize offsets
        for image in images:
            combined_image.paste(image, (x_offset, y_offset))
            x_offset += image.width
            if x_offset >= max_columns * image.width:
                x_offset = 0
                y_offset += image.height

        show_help = "example help text"

        return (pil2tensor(combined_image), show_help, )   

#---------------------------------------------------------------------------------------------------------------------#
class CR_ImageBorder:

    @classmethod
    def INPUT_TYPES(s):
                    
        return {"required": {
                    "image": ("IMAGE",),
                    "top_thickness": ("INT", {"default": 0, "min": 0, "max": 4096}),
                    "bottom_thickness": ("INT", {"default": 0, "min": 0, "max": 4096}),
                    "left_thickness": ("INT", {"default": 0, "min": 0, "max": 4096}),
                    "right_thickness": ("INT", {"default": 0, "min": 0, "max": 4096}),
                    "border_color": (COLORS,),
                    "outline_thickness": ("INT", {"default": 0, "min": 0, "max": 1024}),
                    "outline_color": (COLORS[1:],),
                },
                "optional": {
                    "border_color_hex": ("STRING", {"multiline": False, "default": "#000000"})                
                }
    }

    RETURN_TYPES = ("IMAGE", "STRING", )
    RETURN_NAMES = ("image", "show_help", )
    FUNCTION = "make_panel"
    CATEGORY = icons.get("Comfyroll/Graphics/Layout")
    
    def make_panel(self, image,
                   top_thickness, bottom_thickness,
                   left_thickness, right_thickness, border_color,
                   outline_thickness, outline_color, 
                   border_color_hex='#000000'):

        images = []

        border_color = get_color_values(border_color, border_color_hex, color_mapping)

        for img in image:
            img = tensor2pil(img)
            
            # Apply the outline
            if outline_thickness > 0:
                img = ImageOps.expand(img, outline_thickness, fill=outline_color)
            
            # Apply the borders
            if left_thickness > 0 or right_thickness > 0 or top_thickness > 0 or bottom_thickness > 0:
                img = ImageOps.expand(img, (left_thickness, top_thickness, right_thickness, bottom_thickness), fill=border_color)
                
            images.append(pil2tensor(img))
        
        images = torch.cat(images, dim=0)                

        show_help = "example help text"

        return (images, show_help, )

#---------------------------------------------------------------------------------------------------------------------#
class CR_ColorPanel:

    @classmethod
    def INPUT_TYPES(s):
                    
        return {"required": {
                    "panel_width": ("INT", {"default": 512, "min": 8, "max": 4096}),
                    "panel_height": ("INT", {"default": 512, "min": 8, "max": 4096}),
                    "fill_color": (COLORS,),
                },
                "optional": {
                    "fill_color_hex": ("STRING", {"multiline": False, "default": "#000000"})                
                }
    }

    RETURN_TYPES = ("IMAGE", "STRING", )
    RETURN_NAMES = ("image", "show_help", )
    FUNCTION = "make_panel"
    CATEGORY = icons.get("Comfyroll/Graphics/Layout")
    
    def make_panel(self, panel_width, panel_height,
                   fill_color, fill_color_hex='#000000'):

        fill_color = get_color_values(fill_color, fill_color_hex, color_mapping)

        size = (panel_width, panel_height)
        panel = Image.new('RGB', size, fill_color)
        
        show_help = "example help text"

        return (pil2tensor(panel), show_help, )

#---------------------------------------------------------------------------------------------------------------------#
class CR_SimpleTextPanel:

    @classmethod
    def INPUT_TYPES(s):
    
        return {"required": {
                "panel_width": ("INT", {"default": 512, "min": 8, "max": 4096}),
                "panel_height": ("INT", {"default": 512, "min": 8, "max": 4096}),
                "text": ("STRING", {"multiline": True, "default": "text"}),
                "font_name": (file_list,),
                "font_color": (COLORS,),
                "font_size": ("INT", {"default": 100, "min": 0, "max": 1024}),
                "background_color": (COLORS,),                
                "align": (ALIGN_OPTIONS, ),
                "justify": (JUSTIFY_OPTIONS, ),
               },
                "optional": {
                "font_color_hex": ("STRING", {"multiline": False, "default": "#000000"}),
                "bg_color_hex": ("STRING", {"multiline": False, "default": "#000000"}),
               }
        }

    RETURN_TYPES = ("IMAGE", "STRING", )
    RETURN_NAMES = ("image", "show_help", )
    FUNCTION = "layout"
    CATEGORY = icons.get("Comfyroll/Graphics/Layout")
    
    def layout(self, panel_width, panel_height,
               text, align, justify,
               font_name, font_color, font_size,
               background_color, 
               font_color_hex='#000000', bg_color_hex='#000000'):

        # Get RGB values for the text and background colors    
        font_color = get_color_values(font_color, font_color_hex, color_mapping)
        bg_color = get_color_values(background_color, bg_color_hex, color_mapping)
        
        # Set defaults
        margins = 50
        line_spacing = 0
        position_x = 0
        position_y = 0
        rotation_angle = 0
        rotation_options = "image center"
        
        ### Create text panels
        
        panel = text_panel(panel_width, panel_height, text,
                           font_name, font_size,
                           font_color, background_color,
                           margins, line_spacing,
                           position_x, position_y,
                           align, justify,
                           rotation_angle, rotation_options)
                                                       
        show_help = "example help text"

        return (pil2tensor(panel), show_help, )    
               
#---------------------------------------------------------------------------------------------------------------------#
# MAPPINGS
#---------------------------------------------------------------------------------------------------------------------#
# For reference only, actual mappings are in __init__.py
'''
NODE_CLASS_MAPPINGS = {
    "CR Simple Meme Template": CR_SimpleMemeTemplate,
    "CR Page Layout": CR_PageLayout,
    "CR Image Grid Panel": CR_ImageGridPanel,
    "CR Image XY Panel": CR_ImageXYPanel,
    "CR Image Border": CR_ImageBorder,
    "CR Color Panel": CR_ColorPanel,
    "CR Simple Text Panel": CR_SimpleTextPanel,
}
'''
<|MERGE_RESOLUTION|>--- conflicted
+++ resolved
@@ -15,11 +15,7 @@
                                  combine_images,
                                  apply_outline_and_border,
                                  get_font_size,
-<<<<<<< HEAD
-                                 draw_text_on_image)   
-=======
                                  draw_text_on_image) 
->>>>>>> 76406ab5
 
 font_dir = os.path.join(os.path.dirname(os.path.dirname(os.path.realpath(__file__))), "fonts")       
 file_list = [f for f in os.listdir(font_dir) if os.path.isfile(os.path.join(font_dir, f)) and f.lower().endswith(".ttf")]
