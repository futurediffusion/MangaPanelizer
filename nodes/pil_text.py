--- conflicted
+++ resolved
@@ -406,12 +406,8 @@
             draw = ImageDraw.Draw(textlayer)
             
             # Load the font
-<<<<<<< HEAD
-            #font_file = "fonts\\" + str(font_name) 
-            font_file = os.path.join("fonts", str(font_name))             
-=======
+
             font_file = os.path.join("fonts", str(font_name))   
->>>>>>> dc627f1c
             resolved_font_path = os.path.join(os.path.dirname(os.path.dirname(os.path.realpath(__file__))), font_file)
             font = ImageFont.truetype(str(resolved_font_path), size=font_size)
             
@@ -542,28 +538,20 @@
         show_help = "https://github.com/Suzie1/ComfyUI_Comfyroll_CustomNodes/wiki/Text-Nodes#cr-display-font"
         
         return (image_out, show_help,)       
-<<<<<<< HEAD
-'''    
-=======
 '''        
->>>>>>> dc627f1c
 #---------------------------------------------------------------------------------------------------------------------#
 # MAPPINGS
 #---------------------------------------------------------------------------------------------------------------------#
 # For reference only, actual mappings are in __init__.py
 '''
 NODE_CLASS_MAPPINGS = {
-    "CR Overlay Text":CR_OverlayText,
-    "CR Draw Text":CR_DrawText, 
-    "CR Mask Text":CR_MaskText,
-    "CR Composite Text":CR_CompositeText,
-    "CR Draw Perspective Text":CR_DrawPerspectiveText,
+    "CR Overlay Text": CR_OverlayText,
+    "CR Draw Text": CR_DrawText, 
+    "CR Mask Text": CR_MaskText,
+    "CR Composite Text": CR_CompositeText,
+    "CR Draw Perspective Text": CR_DrawPerspectiveText,
     "CR Arabic Text RTL": CR_ArabicTextRTL,
-<<<<<<< HEAD
-    #"CR Simple Text Watermark": CR_SimpleTextWatermark,
-=======
     "CR Simple Text Watermark": CR_SimpleTextWatermark,
->>>>>>> dc627f1c
     #"CR System TrueType Font": CR_SystemTrueTypeFont,
     #"CR Display Font": CR_DisplayFont,
 }
